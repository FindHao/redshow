--- conflicted
+++ resolved
@@ -41,34 +41,21 @@
   }
 };
 
-<<<<<<< HEAD
 // {<memory_op_id, AccessKind::DataType> : {pc: {value: count}}}
-typedef std::map<std::tuple<u64, AccessKind>, std::map<u64, std::map<u64, u64>>> SpatialTrace;
+typedef std::map<std::pair<u64, AccessKind>, std::map<u64, std::map<u64, u64>>> SpatialTrace;
 
 // {memory_op_id: {value: count}}
-typedef std::map<std::tuple<u64, AccessKind>, std::map<u64, u64>> SpatialStatistic;
-=======
-// {<memory_op_id, AccessType::DataType> : {pc: {value: count}}}
-typedef std::map<std::pair<u64, AccessType>, std::map<u64, std::map<u64, u64>>> SpatialTrace;
-
-// {memory_op_id: {value: count}}
-typedef std::map<std::pair<u64, AccessType>, std::map<u64, u64>> SpatialStatistic;
->>>>>>> 670d3c71
+typedef std::map<std::pair<u64, AccessKind>, std::map<u64, u64>> SpatialStatistic;
 
 // {ThreadId : {address : {<pc, value>}}}
 typedef std::map<ThreadId, std::map<u64, std::pair<u64, u64>>> TemporalTrace;
 
-<<<<<<< HEAD
 // {pc1 : {pc2 : {<value, AccessKind::DataType> : count}}}
-typedef std::map<u64, std::map<u64, std::map<std::tuple<u64, AccessKind>, u64>>> PCPairs;
-=======
-// {pc1 : {pc2 : {<value, AccessType::DataType> : count}}}
-typedef std::map<u64, std::map<u64, std::map<std::pair<u64, AccessType>, u64>>> PCPairs;
+typedef std::map<u64, std::map<u64, std::map<std::pair<u64, AccessKind>, u64>>> PCPairs;
 // {pc: access_sum_count}
 typedef std::map<u64, u64> PCAccessSum;
-// <pc_from, pc_to, value, Accesstype, count>
-typedef std::tuple<u64, u64, u64, AccessType, u64> TopPair;
->>>>>>> 670d3c71
+// <pc_from, pc_to, value, AccessKind, count>
+typedef std::tuple<u64, u64, u64, AccessKind, u64> TopPair;
 
 struct CompareView {
   bool operator()(redshow_record_view_t const &d1, redshow_record_view_t const &d2) {
@@ -89,19 +76,13 @@
 };
 
 typedef std::priority_queue<redshow_record_view_t, std::vector<redshow_record_view_t>, CompareView> TopViews;
-// {value, count, Accesstype}
-<<<<<<< HEAD
+// {value, count, AccessKind}
 typedef std::priority_queue<std::tuple<u64, u64, AccessKind>,
-    std::vector<std::tuple<u64, u64, AccessKind>>,
-    CompareStatistic> TopStatistic;
-
-/* 
-=======
-typedef std::priority_queue<std::tuple<u64, u64, AccessType>, std::vector<std::tuple<u64, u64, AccessType>>, CompareStatistic> TopStatistic;
-// <pc_from, pc_to, value, Accesstype, count>
+        std::vector<std::tuple<u64, u64, AccessKind>>, CompareStatistic> TopStatistic;
+// <pc_from, pc_to, value, AccessKind, count>
 typedef std::priority_queue<TopPair, std::vector<TopPair>, CompareTopPairs> TopPairs;
-/*
->>>>>>> 670d3c71
+
+/*
  * Interface:
  *
  * Each analysis type has three methods
@@ -217,11 +198,11 @@
 /**
  * Change raw data to formatted value.
  * */
-u64 store2basictype(u64 a, AccessKind atype, int decimal_degree_f32, int decimal_degree_f64);
-
-void output_corresponding_type_value(u64 a, AccessKind atype, std::streambuf *buf, bool is_signed);
-
-std::string combine_type_unitsize(AccessType atype);
+u64 store2basictype(u64 a, AccessKind akind, int decimal_degree_f32, int decimal_degree_f64);
+
+void output_corresponding_type_value(u64 a, AccessKind akind, std::streambuf *buf, bool is_signed);
+
+std::string combine_type_unitsize(AccessKind akind);
 
 #endif  // REDSHOW_COMMON_LIB_H
 
