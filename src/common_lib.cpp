//
// Created by find on 19-7-1.
//

#include "common_lib.h"
#include "redshow.h"


void get_temporal_trace(u64 pc, ThreadId tid, u64 addr, u64 value, AccessKind access_kind,
                        TemporalTrace &temporal_trace, PCPairs &pc_pairs) {
  auto tmr_it = temporal_trace.find(tid);
  // Record current operation.
  std::map<u64, std::pair<u64, u64>> record;
  record[addr] = std::make_pair(pc, value);
  if (tmr_it == temporal_trace.end()) {
    // The trace doesn't have the thread's record
    temporal_trace[tid] = record;
  } else {
    // The trace has the thread's record
    auto m_it = tmr_it->second.find(addr);
    // m_it: {addr: <pc, value>}
    if (m_it == tmr_it->second.end()) {
      // The trace's thread record doesn't have the current addr record.
      tmr_it->second[addr] = record[addr];
    } else {
      auto prev_pc = m_it->second.first;
      auto prev_value = m_it->second.second;
      if (prev_value == value) {
        pc_pairs[prev_pc][pc][std::make_pair(prev_value, access_kind)] += 1;
      }
      m_it->second = record[addr];
    }
  }
}


void record_temporal_trace(PCPairs &pc_pairs, PCAccessSum &pc_access_sum, redshow_record_data_t &record_data,
                           uint32_t num_views_limit, uint64_t &kernel_red_count, uint64_t &kernel_count,
                           std::vector<TopPair> &top_pairs) {
  // Pick top record data views
  TopViews top_views;
  TopPairs temp_top_pairs;
  // {pc1 : {pc2 : {<value, type>}}}
  for (auto &from_pc_iter : pc_pairs) {
    for (auto &to_pc_iter : from_pc_iter.second) {
      auto to_pc = to_pc_iter.first;
      // {<value, type> : count}
      for (auto &val_iter : to_pc_iter.second) {
        auto val = val_iter.first.first;
        auto atype = val_iter.first.second;
        auto count = val_iter.second;
        redshow_record_view_t view;
        view.pc_offset = to_pc;
        view.memory_id = 0;
        view.count = count;
        kernel_red_count += count;
        view.access_sum_count = pc_access_sum[to_pc];
        kernel_count += view.access_sum_count;
        RealPC f_pc;
        f_pc.function_index = 0;
        f_pc.cubin_id = 0;
        f_pc.pc = from_pc_iter.first;
        RealPC t_pc;
        t_pc.function_index = 0;
        t_pc.cubin_id = 0;
        t_pc.pc = to_pc;
        TopPair apair;
        apair.from_pc = f_pc;
        apair.to_pc = t_pc;
        apair.value = val;
        apair.type = atype;
        apair.count = count;
        if (top_views.size() < num_views_limit) {
          top_views.push(view);
          temp_top_pairs.push(apair);
        } else {
          auto &top = top_views.top();
          if (top.count < view.count) {
            top_views.pop();
            top_views.push(view);
            temp_top_pairs.pop();
            temp_top_pairs.push(apair);
          }
        }
      }
    }
  }

  auto num_views = 0;
  // Put top record data views into record_data
  while (!top_views.empty()) {
    auto &view = top_views.top();
    record_data.views[num_views++] = view;
    top_views.pop();
  }
  while (!temp_top_pairs.empty()) {
    auto &pair = temp_top_pairs.top();
    top_pairs.push_back(pair);
    temp_top_pairs.pop();
  }
  record_data.num_views = num_views;
}


void
show_temporal_trace(std::vector<Symbol> &symbols, u64 kernel_id, PCAccessSum &pc_access_sum,
                    bool is_read, uint32_t num_views_limit, uint32_t thread_id, uint64_t &kernel_red_count,
                    uint64_t &kernel_count, std::vector<TopPair> &top_pairs) {
  using std::string;
  using std::to_string;
  using std::make_tuple;
  using std::get;
  using std::endl;
  string r = is_read ? "read" : "write";
  std::ofstream out("temporal_" + r + "_top" + to_string(num_views_limit) + "_" + to_string(thread_id) + ".csv",
                    std::ios::app);
  out << "kernel id," << kernel_id << endl;
<<<<<<< HEAD
  // <pc_from, pc_to, value, Accesstype, count>
  TopPairs top_pairs;
  for (auto &from_pc_iter: pc_pairs) {
    for (auto &to_pc_iter: from_pc_iter.second) {
      // {<value, AccessKind> : count}}
      for (auto &value_iter: to_pc_iter.second) {
        if (top_pairs.size() < num_views_limit) {
          top_pairs.push(
              make_tuple(from_pc_iter.first, to_pc_iter.first, value_iter.first.first, value_iter.first.second,
                         value_iter.second));
        } else {
          auto &top = top_pairs.top();
          if (get<4>(top) < value_iter.second) {
            top_pairs.pop();
            top_pairs.push(
                make_tuple(from_pc_iter.first, to_pc_iter.first, value_iter.first.first, value_iter.first.second,
                           value_iter.second));
          }
        }
      }
    }
  }
  out << "redundant access num, all access num, redundancy rate" << endl;
=======
  out << "redundant access num,all access num,redundancy rate" << endl;
>>>>>>> 719d6f19
  out << kernel_red_count << "," << kernel_count << "," << (double) kernel_red_count / kernel_count
      << endl;
  if (not top_pairs.empty()) {
    out
        << "f_cubin_id,f_function_index,f_pc_offset, t_cubin_id,t_function_index,t_pc_offest,value,type,num_units, count"
        << endl;
    for (auto &apair: top_pairs) {
      // <pc_from, pc_to, value, Accesstype, count>
<<<<<<< HEAD
      auto top = top_pairs.top();
      top_pairs.pop();
      auto pc_from = get<0>(top);
      auto pc_to = get<1>(top);
      auto value = get<2>(top);
      auto akind = get<3>(top);
      auto count = get<4>(top);
      out << pc_from << "," << pc_to << ",";
      output_corresponding_type_value(value, akind, out.rdbuf(), true);
      out << "," << combine_type_unitsize(akind) << "," << count << endl;
=======
      out << apair.from_pc.cubin_id << "," << apair.from_pc.function_index << "," << apair.from_pc.pc << ","
          << apair.to_pc.cubin_id << "," << apair.to_pc.function_index << "," << apair.to_pc.pc << ",";
      output_corresponding_type_value(apair.value, apair.type, out.rdbuf(), true);
      out << "," << combine_type_unitsize(apair.type) << ",x" << apair.type.vec_size / apair.type.unit_size << ","
          << apair.count << endl;
>>>>>>> 719d6f19
    }
    out.close();

  }
}


void get_spatial_trace(u64 pc, u64 value, u64 memory_op_id, AccessKind access_kind,
                       SpatialTrace &spatial_trace) {
  spatial_trace[std::make_pair(memory_op_id, access_kind)][pc][value] += 1;
}


void record_spatial_trace(SpatialTrace &spatial_trace,
                          redshow_record_data_t &record_data, uint32_t num_views_limit,
                          SpatialStatistic &spatial_statistic, SpatialStatistic &thread_spatial_statistic) {
  // Pick top record data views
  TopViews top_views;
  // memory_iter: {<memory_op_id, AccessKind> : {pc: {value: counter}}}
  for (auto &memory_iter : spatial_trace) {
    // pc_iter: {pc: {value: counter}}
    for (auto &pc_iter : memory_iter.second) {
      auto pc = pc_iter.first;
      // vale_iter: {value: counter}
      for (auto &val_iter : pc_iter.second) {
        auto count = val_iter.second;
        spatial_statistic[memory_iter.first][val_iter.first] = count;
        thread_spatial_statistic[memory_iter.first][val_iter.first] = count;
        redshow_record_view_t view;
        view.pc_offset = pc;
        view.memory_id = 0;
        view.count = count;
        if (top_views.size() < num_views_limit) {
          top_views.push(view);
        } else {
          auto &top = top_views.top();
          if (top.count < view.count) {
            top_views.pop();
            top_views.push(view);
          }
        }
      }
    }
  }

  auto num_views = 0;
  // Put top record data views into record_data
  while (top_views.empty() == false) {
    auto &view = top_views.top();
    record_data.views[num_views++] = view;
    top_views.pop();
  }
  record_data.num_views = num_views;
}


void
show_spatial_trace(uint32_t thread_id, uint64_t kernel_id, SpatialStatistic &spatial_statistic,
                   uint32_t num_write_limit, bool is_read, bool is_kernel) {
  using std::endl;
  using std::to_string;
  using std::get;
  std::string r = is_read ? "read" : "write";
  std::ofstream out("spatial_" + r + "_top" + to_string(num_write_limit) + "_" + to_string(thread_id) + ".csv",
                    std::ios::app);
  if (!is_kernel) {
    out << "===========,summary for the a cpu thread,===========" << endl;
  } else {
    out << "kernel id," << kernel_id << ",";
  }
  out << "size,";
  out << spatial_statistic.size() << endl;
  // {<memory_op_id, AccessKind>: {value: count}}
  for (auto &memory_iter: spatial_statistic) {
    out << "memory_op_id," << memory_iter.first.first << ",";
    // [(value, count, Accesstype)]
    TopStatistic top_statistic;
    u64 all_count = 0;
    // value_iter:  {value: count}
    for (auto &value_iter: memory_iter.second) {
      all_count += value_iter.second;
      if (top_statistic.size() < num_write_limit) {
        top_statistic.push(std::make_tuple(get<0>(value_iter), get<1>(value_iter), get<1>(memory_iter.first)));
      } else {
        auto &top = top_statistic.top();
        if (value_iter.second > get<1>(top)) {
          top_statistic.pop();
          top_statistic.push(std::make_tuple(get<0>(value_iter), get<1>(value_iter), get<1>(memory_iter.first)));
        }
      }
    }
    out << "sum_count," << all_count << endl;
<<<<<<< HEAD
    out << "value,count,rate,type" << endl;
    // write to file
=======
    out << "value,count,rate,type,num_units" << endl;
//    write to file
>>>>>>> 719d6f19
    while (not top_statistic.empty()) {
      auto top = top_statistic.top();
      top_statistic.pop();
      auto value = get<0>(top);
      auto count = get<1>(top);
<<<<<<< HEAD
      auto akind = get<2>(top);
      output_corresponding_type_value(value, akind, out.rdbuf(), true);
      out << "," << count << "," << (double) count / all_count << "," << combine_type_unitsize(akind) << endl;
=======
      auto atype = get<2>(top);
      output_corresponding_type_value(value, atype, out.rdbuf(), true);
//      out<<std::hex<<get<0>(top)<<std::dec;
      out << "," << count << "," << (double) count / all_count << "," << combine_type_unitsize(atype) << ",x"
          << atype.vec_size / atype.unit_size << endl;
>>>>>>> 719d6f19
    }
  }
  out.close();
}


u64 store2basictype(u64 a, AccessKind akind, int decimal_degree_f32, int decimal_degree_f64) {
  switch (akind.data_type) {
    case REDSHOW_DATA_UNKNOWN:
      break;
    case REDSHOW_DATA_INT:
      switch (akind.unit_size) {
        case 8:
          return a & 0xffu;
        case 16:
          return a & 0xffffu;
        case 32:
          return a & 0xffffffffu;
        case 64:
          return a;
      }
      break;
    case REDSHOW_DATA_FLOAT:
      switch (akind.unit_size) {
        case 32:
          return store2float(a, decimal_degree_f32);
        case 64:
          return store2double(a, decimal_degree_f64);
      }
      break;
  }
  return a;
}


void output_corresponding_type_value(u64 a, AccessKind akind, std::streambuf *buf, bool is_signed) {
  std::ostream out(buf);
  if (akind.data_type == REDSHOW_DATA_INT) {
    if (akind.unit_size == 8) {
      if (is_signed) {
        int8_t b6;
        memcpy(&b6, &a, sizeof(b6));
        out << (int) b6;
      } else {
        u8 b7;
        memcpy(&b7, &a, sizeof(b7));
        out << b7;
      }
    } else if (akind.unit_size == 16) {
      if (is_signed) {
        short int b8;
        memcpy(&b8, &a, sizeof(b8));
        out << b8;
      } else {
        unsigned short int b9;
        memcpy(&b9, &a, sizeof(b9));
        out << b9;
      }
    } else if (akind.unit_size == 32) {
      if (is_signed) {
        int b4;
        memcpy(&b4, &a, sizeof(b4));
        out << b4;
      } else {
        uint32_t b5;
        memcpy(&b5, &a, sizeof(b5));
        out << b5;
      }
    } else if (akind.unit_size == 64) {
      if (is_signed) {
        long long b3;
        memcpy(&b3, &a, sizeof(b3));
        out << b3;
      } else {
        out << a;
      }
    }
  } else if (akind.data_type == REDSHOW_DATA_FLOAT) {
    // At this time, it must be float
    if (akind.unit_size == 32) {
      float b1;
      memcpy(&b1, &a, sizeof(b1));
      out << b1;
    } else if (akind.unit_size == 64) {
      double b2;
      memcpy(&b2, &a, sizeof(b2));
      out << b2;
    }
  }
}


u64 store2double(u64 a, int decimal_degree_f64) {
  u64 c = a;
  u64 bits = 52 - decimal_degree_f64;
  u64 mask = 0xffffffffffffffff << bits;
  c = c & mask;
  return c;
}


u64 store2float(u64 a, int decimal_degree_f32) {
  u32 c = a & 0xffffffffu;
  u64 bits = 23 - decimal_degree_f32;
  u64 mask = 0xffffffffffffffff << bits;
  c &= mask;
  u64 b = 0;
  memcpy(&b, &c, sizeof(c));
  return b;
}


std::string combine_type_unitsize(AccessKind akind) {
  using std::to_string;
  switch (akind.data_type) {
    case REDSHOW_DATA_UNKNOWN:
      break;
    case REDSHOW_DATA_INT:
      return "int" + to_string(akind.unit_size);
    case REDSHOW_DATA_FLOAT:
      return "float" + to_string(akind.unit_size);
  }
  return "null";
}<|MERGE_RESOLUTION|>--- conflicted
+++ resolved
@@ -40,14 +40,14 @@
   // Pick top record data views
   TopViews top_views;
   TopPairs temp_top_pairs;
-  // {pc1 : {pc2 : {<value, type>}}}
+  // {pc1 : {pc2 : {<value, kind>}}}
   for (auto &from_pc_iter : pc_pairs) {
     for (auto &to_pc_iter : from_pc_iter.second) {
       auto to_pc = to_pc_iter.first;
-      // {<value, type> : count}
+      // {<value, kind> : count}
       for (auto &val_iter : to_pc_iter.second) {
         auto val = val_iter.first.first;
-        auto atype = val_iter.first.second;
+        auto akind = val_iter.first.second;
         auto count = val_iter.second;
         redshow_record_view_t view;
         view.pc_offset = to_pc;
@@ -68,7 +68,7 @@
         apair.from_pc = f_pc;
         apair.to_pc = t_pc;
         apair.value = val;
-        apair.type = atype;
+        apair.kind = akind;
         apair.count = count;
         if (top_views.size() < num_views_limit) {
           top_views.push(view);
@@ -115,62 +115,21 @@
   std::ofstream out("temporal_" + r + "_top" + to_string(num_views_limit) + "_" + to_string(thread_id) + ".csv",
                     std::ios::app);
   out << "kernel id," << kernel_id << endl;
-<<<<<<< HEAD
-  // <pc_from, pc_to, value, Accesstype, count>
-  TopPairs top_pairs;
-  for (auto &from_pc_iter: pc_pairs) {
-    for (auto &to_pc_iter: from_pc_iter.second) {
-      // {<value, AccessKind> : count}}
-      for (auto &value_iter: to_pc_iter.second) {
-        if (top_pairs.size() < num_views_limit) {
-          top_pairs.push(
-              make_tuple(from_pc_iter.first, to_pc_iter.first, value_iter.first.first, value_iter.first.second,
-                         value_iter.second));
-        } else {
-          auto &top = top_pairs.top();
-          if (get<4>(top) < value_iter.second) {
-            top_pairs.pop();
-            top_pairs.push(
-                make_tuple(from_pc_iter.first, to_pc_iter.first, value_iter.first.first, value_iter.first.second,
-                           value_iter.second));
-          }
-        }
-      }
-    }
-  }
-  out << "redundant access num, all access num, redundancy rate" << endl;
-=======
   out << "redundant access num,all access num,redundancy rate" << endl;
->>>>>>> 719d6f19
   out << kernel_red_count << "," << kernel_count << "," << (double) kernel_red_count / kernel_count
       << endl;
   if (not top_pairs.empty()) {
-    out
-        << "f_cubin_id,f_function_index,f_pc_offset, t_cubin_id,t_function_index,t_pc_offest,value,type,num_units, count"
+    out << "f_cubin_id,f_function_index,f_pc_offset,t_cubin_id,t_function_index,t_pc_offest,value,kind,num_units,count"
         << endl;
     for (auto &apair: top_pairs) {
-      // <pc_from, pc_to, value, Accesstype, count>
-<<<<<<< HEAD
-      auto top = top_pairs.top();
-      top_pairs.pop();
-      auto pc_from = get<0>(top);
-      auto pc_to = get<1>(top);
-      auto value = get<2>(top);
-      auto akind = get<3>(top);
-      auto count = get<4>(top);
-      out << pc_from << "," << pc_to << ",";
-      output_corresponding_type_value(value, akind, out.rdbuf(), true);
-      out << "," << combine_type_unitsize(akind) << "," << count << endl;
-=======
+      // <pc_from, pc_to, value, Accesskind, count>
       out << apair.from_pc.cubin_id << "," << apair.from_pc.function_index << "," << apair.from_pc.pc << ","
           << apair.to_pc.cubin_id << "," << apair.to_pc.function_index << "," << apair.to_pc.pc << ",";
-      output_corresponding_type_value(apair.value, apair.type, out.rdbuf(), true);
-      out << "," << combine_type_unitsize(apair.type) << ",x" << apair.type.vec_size / apair.type.unit_size << ","
+      output_kind_value(apair.value, apair.kind, out.rdbuf(), true);
+      out << "," << apair.kind.to_string() << ",x" << apair.kind.vec_size / apair.kind.unit_size << ","
           << apair.count << endl;
->>>>>>> 719d6f19
     }
     out.close();
-
   }
 }
 
@@ -243,7 +202,7 @@
   // {<memory_op_id, AccessKind>: {value: count}}
   for (auto &memory_iter: spatial_statistic) {
     out << "memory_op_id," << memory_iter.first.first << ",";
-    // [(value, count, Accesstype)]
+    // [(value, count, AccessKind)]
     TopStatistic top_statistic;
     u64 all_count = 0;
     // value_iter:  {value: count}
@@ -260,29 +219,18 @@
       }
     }
     out << "sum_count," << all_count << endl;
-<<<<<<< HEAD
-    out << "value,count,rate,type" << endl;
+    out << "value,count,rate,kind,num_units" << endl;
     // write to file
-=======
-    out << "value,count,rate,type,num_units" << endl;
-//    write to file
->>>>>>> 719d6f19
     while (not top_statistic.empty()) {
       auto top = top_statistic.top();
       top_statistic.pop();
       auto value = get<0>(top);
       auto count = get<1>(top);
-<<<<<<< HEAD
       auto akind = get<2>(top);
-      output_corresponding_type_value(value, akind, out.rdbuf(), true);
-      out << "," << count << "," << (double) count / all_count << "," << combine_type_unitsize(akind) << endl;
-=======
-      auto atype = get<2>(top);
-      output_corresponding_type_value(value, atype, out.rdbuf(), true);
-//      out<<std::hex<<get<0>(top)<<std::dec;
-      out << "," << count << "," << (double) count / all_count << "," << combine_type_unitsize(atype) << ",x"
-          << atype.vec_size / atype.unit_size << endl;
->>>>>>> 719d6f19
+      output_kind_value(value, akind, out.rdbuf(), true);
+      // out<<std::hex<<get<0>(top)<<std::dec;
+      out << "," << count << "," << (double) count / all_count << "," << akind.to_string() << ",x"
+          << akind.vec_size / akind.unit_size << endl;
     }
   }
   out.close();
@@ -318,7 +266,7 @@
 }
 
 
-void output_corresponding_type_value(u64 a, AccessKind akind, std::streambuf *buf, bool is_signed) {
+void output_kind_value(u64 a, AccessKind akind, std::streambuf *buf, bool is_signed) {
   std::ostream out(buf);
   if (akind.data_type == REDSHOW_DATA_INT) {
     if (akind.unit_size == 8) {
@@ -392,18 +340,4 @@
   u64 b = 0;
   memcpy(&b, &c, sizeof(c));
   return b;
-}
-
-
-std::string combine_type_unitsize(AccessKind akind) {
-  using std::to_string;
-  switch (akind.data_type) {
-    case REDSHOW_DATA_UNKNOWN:
-      break;
-    case REDSHOW_DATA_INT:
-      return "int" + to_string(akind.unit_size);
-    case REDSHOW_DATA_FLOAT:
-      return "float" + to_string(akind.unit_size);
-  }
-  return "null";
 }