//
// Created by find on 19-7-1.
//

#include "analysis/value_pattern.h"

#include <algorithm>
#include <cstring>
#include <tuple>
#include <utility>

#include "common/utils.h"
#include "common/vector.h"
#include "operation/kernel.h"
#include "redshow.h"

namespace redshow {

  void ValuePattern::op_callback(OperationPtr operation) {
    // Do nothing
  }

// Fine-grained
  void ValuePattern::analysis_begin(u32 cpu_thread, i32 kernel_id, u32 cubin_id, u32 mod_id) {
    lock();

    if (!this->_kernel_trace[cpu_thread].has(kernel_id)) {
      auto trace = std::make_shared<ValuePatternTrace>();
      trace->kernel.ctx_id = kernel_id;
      trace->kernel.cubin_id = cubin_id;
      trace->kernel.mod_id = mod_id;
      this->_kernel_trace[cpu_thread][kernel_id] = trace;
    }

    _trace = std::dynamic_pointer_cast<ValuePatternTrace>(this->_kernel_trace[cpu_thread][kernel_id]);

    unlock();
  }

  void ValuePattern::analysis_end(u32 cpu_thread, i32 kernel_id) { _trace.reset(); }

  void ValuePattern::block_enter(const ThreadId &thread_id) {
    // Do nothing
  }

<<<<<<< HEAD
  void ValuePattern::block_exit(const ThreadId &thread_id) {
    // Do nothing
  }
=======
void ValuePattern::unit_access(i32 kernel_id, const ThreadId &thread_id,
                               const AccessKind &access_kind, const Memory &memory, u64 pc,
                               u64 value, u64 addr, u32 index, bool read) {
  if (memory.op_id <= REDSHOW_MEMORY_HOST) {
    return;
  }

  //  @todo If memory usage is too high, we can limit the save of various values of one item.
  auto &r_value_dist = _trace->r_value_dist;
  auto &w_value_dist = _trace->w_value_dist;
  auto decimal_degree_f32 = 0;
  auto decimal_degree_f64 = 0;
  redshow_approx_get(&decimal_degree_f32, &decimal_degree_f64);
>>>>>>> f1280ef6

  void ValuePattern::unit_access(i32 kernel_id, const ThreadId &thread_id,
                                 const AccessKind &access_kind, const Memory &memory, u64 pc,
                                 u64 value, u64 addr, u32 index, bool read) {
    //  @todo If memory usage is too high, we can limit the save of various values of one item.
    auto &r_value_dist = _trace->r_value_dist;
    auto &w_value_dist = _trace->w_value_dist;
    int decimal_degree_f32;
    int decimal_degree_f64;
    vp_approx_level_config(REDSHOW_APPROX_MIN, decimal_degree_f32, decimal_degree_f64);
    if (access_kind.data_type == REDSHOW_DATA_FLOAT) {
      if (access_kind.unit_size == 32) {
        value = value_to_float(value, decimal_degree_f32);
      } else if (access_kind.unit_size == 64) {
        value = value_to_double(value, decimal_degree_f64);
      }
    }

<<<<<<< HEAD
    auto offset = (addr - memory.memory_range.start) / (access_kind.unit_size / 8);
    if (read)
      r_value_dist[memory][access_kind][offset][value] += 1;
    else
      w_value_dist[memory][access_kind][offset][value] += 1;
  }
=======
  auto size = (memory.memory_range.end - memory.memory_range.start) / (access_kind.unit_size >> 3);
  auto offset = (addr - memory.memory_range.start) / (access_kind.unit_size >> 3);
  if(read) {
    r_value_dist[memory][access_kind].resize(size);
    r_value_dist[memory][access_kind][offset][value] += 1;
  } else {
    w_value_dist[memory][access_kind].resize(size);
    w_value_dist[memory][access_kind][offset][value] += 1;
  }
}
>>>>>>> f1280ef6

  void ValuePattern::flush_thread(u32 cpu_thread, const std::string &output_dir,
                                  const LockableMap<u32, Cubin> &cubins,
                                  redshow_record_data_callback_func record_data_callback) {
    lock();

    auto &thread_kernel_trace = this->_kernel_trace.at(cpu_thread);

    unlock();
// for all kernels
<<<<<<< HEAD
    ValueDist value_dist_sum;
    ValueDist r_value_dist_sum;
    ValueDist w_value_dist_sum;

    std::ofstream out(output_dir + "value_pattern_t" + std::to_string(cpu_thread) + ".csv");

    for (auto &trace_iter : thread_kernel_trace) {
      auto kernel_id = trace_iter.first;
      out << "kernel id\t" << kernel_id << std::endl;
      auto trace = std::dynamic_pointer_cast<ValuePatternTrace>(trace_iter.second);
      auto &r_value_dist = trace->r_value_dist;
      auto &w_value_dist = trace->w_value_dist;
      check_pattern_for_value_dist(r_value_dist, out, GPU_PATCH_READ);
      check_pattern_for_value_dist(w_value_dist, out, GPU_PATCH_WRITE);
      ValueDist k_value_dist_sum;
      for (auto &memory_iter : r_value_dist) {
        auto &memory = memory_iter.first;
        for (auto &array_iter : memory_iter.second) {
          auto &access_kind = array_iter.first;
          auto &array_items = array_iter.second;
          for (auto &item_iter: array_items) {
            auto &offset = item_iter.first;
            auto &value_count = item_iter.second;
            for (auto &item_value_count_iter: value_count) {
              auto &item_value = item_value_count_iter.first;
              auto &item_value_count = item_value_count_iter.second;
              r_value_dist_sum[memory][access_kind][offset][item_value] += item_value_count;
              value_dist_sum[memory][access_kind][offset][item_value] += item_value_count;
              k_value_dist_sum[memory][access_kind][offset][item_value] += item_value_count;
            }
=======
  ValueDist value_dist_sum;
  ValueDist r_value_dist_sum;
  ValueDist w_value_dist_sum;

  std::ofstream out(output_dir + "value_pattern_t" + std::to_string(cpu_thread) + ".csv");

  for (auto &trace_iter : thread_kernel_trace) {
    auto kernel_id = trace_iter.first;
    out<< "kernel id\t" << kernel_id<<std::endl;
    auto trace = std::dynamic_pointer_cast<ValuePatternTrace>(trace_iter.second);
    auto &r_value_dist = trace->r_value_dist;
    auto &w_value_dist = trace->w_value_dist;
    check_pattern_for_value_dist(r_value_dist, out, GPU_PATCH_READ);
    check_pattern_for_value_dist(w_value_dist, out, GPU_PATCH_WRITE);
    ValueDist k_value_dist_sum;
    for (auto &memory_iter : r_value_dist) {
      auto &memory = memory_iter.first;
      for (auto &array_iter : memory_iter.second) {
        auto &access_kind = array_iter.first;
        auto &array_items = array_iter.second;

        r_value_dist_sum[memory][access_kind].resize(array_items.size());
        value_dist_sum[memory][access_kind].resize(array_items.size());
        k_value_dist_sum[memory][access_kind].resize(array_items.size());

        for (auto offset = 0; offset < array_items.size(); ++offset) {
          auto &value_count = array_items[offset];
          for (auto &item_value_count_iter: value_count){
            auto &item_value = item_value_count_iter.first;
            auto &item_value_count = item_value_count_iter.second;
            r_value_dist_sum[memory][access_kind][offset][item_value] += item_value_count;
            value_dist_sum[memory][access_kind][offset][item_value] += item_value_count;
            k_value_dist_sum[memory][access_kind][offset][item_value] += item_value_count;
>>>>>>> f1280ef6
          }
        }
      }

      for (auto &memory_iter : w_value_dist) {
        auto &memory = memory_iter.first;
        for (auto &array_iter : memory_iter.second) {
          auto &access_kind = array_iter.first;
          auto &array_items = array_iter.second;
          for (auto &item_iter: array_items) {
            auto &offset = item_iter.first;
            auto &value_count = item_iter.second;
            for (auto &item_value_count_iter: value_count) {
              auto &item_value = item_value_count_iter.first;
              auto &item_value_count = item_value_count_iter.second;
              w_value_dist_sum[memory][access_kind][offset][item_value] += item_value_count;
              value_dist_sum[memory][access_kind][offset][item_value] += item_value_count;
              k_value_dist_sum[memory][access_kind][offset][item_value] += item_value_count;
            }
          }
        }
      }
      check_pattern_for_value_dist(k_value_dist_sum, out, 0);

    }
    out << "================\narray pattern summary\n================" << std::endl;
    check_pattern_for_value_dist(r_value_dist_sum, out, GPU_PATCH_READ);
    check_pattern_for_value_dist(w_value_dist_sum, out, GPU_PATCH_WRITE);
    check_pattern_for_value_dist(value_dist_sum, out, 0);
  }

  void ValuePattern::check_pattern_for_value_dist(ValueDist &value_dist, std::ofstream &out, uint8_t read_flag) {
    for (auto &memory_iter : value_dist) {
      auto &memory = memory_iter.first;
      for (auto &array_iter : memory_iter.second) {
        auto &access_kind = array_iter.first;
        auto &array_items = array_iter.second;
<<<<<<< HEAD
        ArrayPatternInfo array_pattern_info(access_kind, memory);
        dense_value_pattern(array_items, array_pattern_info);
        // Now we set approxiamte level is mid.
        ArrayPatternInfo array_pattern_info_approx(access_kind, memory);
        bool valid_approx =
            approximate_value_pattern(array_items, array_pattern_info, array_pattern_info_approx);

        show_value_pattern(array_pattern_info, out, read_flag);
        if (valid_approx) {
          out << "====  approximate ====" << std::endl;
          show_value_pattern(array_pattern_info_approx, out, read_flag);
          out << "==== end approximate ====" << std::endl;
=======

        w_value_dist_sum[memory][access_kind].resize(array_items.size());
        value_dist_sum[memory][access_kind].resize(array_items.size());
        k_value_dist_sum[memory][access_kind].resize(array_items.size());

        for (auto offset = 0; offset < array_items.size(); ++offset){
          auto &value_count = array_items[offset];
          for (auto &item_value_count_iter: value_count){
            auto &item_value = item_value_count_iter.first;
            auto &item_value_count = item_value_count_iter.second;
            w_value_dist_sum[memory][access_kind][offset][item_value] += item_value_count;
            value_dist_sum[memory][access_kind][offset][item_value] += item_value_count;
            k_value_dist_sum[memory][access_kind][offset][item_value] += item_value_count;
          }
>>>>>>> f1280ef6
        }
      }
    }
  }
<<<<<<< HEAD
=======
  out<<"================\narray pattern summary\n================"<<std::endl;
  check_pattern_for_value_dist(r_value_dist_sum, out, GPU_PATCH_READ);
  check_pattern_for_value_dist(w_value_dist_sum, out, GPU_PATCH_WRITE);
  check_pattern_for_value_dist(value_dist_sum, out, 0);
}

void ValuePattern::check_pattern_for_value_dist(ValueDist & value_dist, std::ofstream &out, uint8_t read_flag){
  for (auto &memory_iter : value_dist) {
    auto &memory = memory_iter.first;
    for (auto &array_iter : memory_iter.second) {
      auto &access_kind = array_iter.first;
      auto &array_items = array_iter.second;
      ArrayPatternInfo array_pattern_info(access_kind, memory);
      dense_value_pattern(array_items, array_pattern_info);
      // Now we set approxiamte level is mid.
      ArrayPatternInfo array_pattern_info_approx(access_kind, memory);
      bool valid_approx =
          approximate_value_pattern(array_items, array_pattern_info, array_pattern_info_approx);

      show_value_pattern(array_pattern_info, out, read_flag);
      if (valid_approx) {
        out << "====  approximate ====" << std::endl;
        show_value_pattern(array_pattern_info_approx, out, read_flag);
        out << "==== end approximate ====" << std::endl;
      }
    }
  }
}
>>>>>>> f1280ef6

  void ValuePattern::flush(const std::string &output_dir, const LockableMap<u32, Cubin> &cubins,
                           redshow_record_data_callback_func record_data_callback) {}

/**This function is used to check how many significant bits are zeros.
 * @return pair<int, int> The first item is for signed and the second for unsigned.*/
  std::pair<int, int> ValuePattern::get_redundant_zeros_bits(u64 a, AccessKind &accessKind) {
    u64 flag = 0x1u << (accessKind.unit_size - 1);
    char sign_bit = (a >> (accessKind.unit_size - 1)) & 0x1;
    int redundat_zero_bits_signed, redundat_zero_bits_unsigned;
    a <<= 1u;
    int i;
    for (i = accessKind.unit_size - 1; i >= 0; i--) {
      if (a & flag) {
        break;
      }
      a <<= 1u;
    }
    redundat_zero_bits_signed = accessKind.unit_size - 1 - i;
    redundat_zero_bits_unsigned = sign_bit ? 0 : accessKind.unit_size - i;
    return std::make_pair(redundat_zero_bits_signed, redundat_zero_bits_unsigned);
  }

/** Check wehther the float number has decimal part or not.*/
  bool ValuePattern::float_no_decimal(u64 a, AccessKind &accessKind) {
    using std::abs;
    if (accessKind.unit_size == 32) {
      float b;
      u32 c = a & 0xffffffffu;
      memcpy(&b, &c, sizeof(c));
      int d = (int) b;
      if (abs(b - d) > 1e-6) {
        return false;
      }
    } else if (accessKind.unit_size == 64) {
      double b;
      memcpy(&b, &a, sizeof(a));
      long long d = (long long) b;
      if (abs(b - d) > 1e-14) {
        return false;
      }
    }
    return true;
  }

/**
 * @arg pair<int, int> &redundant_zero_bits how many significant bits are zeros. The first item is
 * for signed and the second for unsigned.
 *  */
  void ValuePattern::detect_type_overuse(std::pair<int, int> &redundant_zero_bits,
                                         AccessKind &accessKind,
                                         std::pair<int, int> &narrow_down_to_unit_size) {
    int narrow_down_to_unit_size_signed = accessKind.unit_size;
    int narrow_down_to_unit_size_unsigned = accessKind.unit_size;
    switch (accessKind.unit_size) {
      case 64:
        if (redundant_zero_bits.first >= 32)
          if (redundant_zero_bits.first >= 48)
            if (redundant_zero_bits.first >= 56)
              narrow_down_to_unit_size_signed = 8;
            else
              narrow_down_to_unit_size_signed = 16;
          else
            narrow_down_to_unit_size_signed = 32;
        else
          narrow_down_to_unit_size_signed = 64;
        if (redundant_zero_bits.first >= 32)
          if (redundant_zero_bits.first >= 48)
            if (redundant_zero_bits.first >= 56)
              narrow_down_to_unit_size_unsigned = 8;
            else
              narrow_down_to_unit_size_unsigned = 16;
          else
            narrow_down_to_unit_size_unsigned = 32;
        else
          narrow_down_to_unit_size_unsigned = 64;
        break;
      case 32:
        if (redundant_zero_bits.first >= 16)
          if (redundant_zero_bits.first >= 24)
            narrow_down_to_unit_size_signed = 8;
          else
            narrow_down_to_unit_size_signed = 16;
        else
          narrow_down_to_unit_size_signed = 32;
        if (redundant_zero_bits.first >= 16)
          if (redundant_zero_bits.first >= 24)
            narrow_down_to_unit_size_unsigned = 8;
          else
            narrow_down_to_unit_size_unsigned = 16;
        else
          narrow_down_to_unit_size_unsigned = 32;
        break;
      case 16:
        if (redundant_zero_bits.first >= 8)
          narrow_down_to_unit_size_signed = 8;
        else
          narrow_down_to_unit_size_signed = 16;
        if (redundant_zero_bits.first >= 8)
          narrow_down_to_unit_size_unsigned = 8;
        else
          narrow_down_to_unit_size_unsigned = 16;
<<<<<<< HEAD
        break;
    }
    narrow_down_to_unit_size =
        std::make_pair(narrow_down_to_unit_size_signed, narrow_down_to_unit_size_unsigned);
  }  // namespace redshow

  void ValuePattern::dense_value_pattern(ItemsValueCount &array_items,
                                         ArrayPatternInfo &array_pattern_info) {
    using std::make_pair;
    using std::pair;
    auto &access_kind = array_pattern_info.access_kind;
    u64 memory_size = array_pattern_info.memory.len;
    u64 number_of_items = memory_size / access_kind.unit_size;
    //  the following variables will be updated.
    auto &top_value_count_vec = array_pattern_info.top_value_count_vec;
    int unique_item_count = 0;
    auto &vpts = array_pattern_info.vpts;
    auto &narrow_down_to_unit_size = array_pattern_info.narrow_down_to_unit_size;
    auto &unique_value_count_vec = array_pattern_info.unqiue_value_count_vec;
// special memory array
    if (memory_size == 0) {
      vpts.emplace_back(VP_NO_PATTERN);
      return;
    }
    u64 total_access_count = 0;
    u64 total_unique_item_access_count = 0;
    float THRESHOLD_PERCENTAGE_OF_ARRAY_SIZE = 0.1;
    float THRESHOLD_PERCENTAGE_OF_ARRAY_SIZE_2 = 0.5;
    int TOP_NUM_VALUE = 10;

    ValueCount unique_value_count;
    bool inappropriate_float_type = true;
    std::pair<int, int> redundant_zero_bits = make_pair(access_kind.unit_size, access_kind.unit_size);
    // Type ArrayItems is part of ValueDist: {offset: {value: count}}
    for (u64 i = 0; i < number_of_items; i++) {
      auto &temp_item_value_count = array_items[i];
      if (access_kind.data_type == REDSHOW_DATA_INT) {
        for (auto temp_value : temp_item_value_count) {
          auto temp_redundat_zero_bits = get_redundant_zeros_bits(temp_value.first, access_kind);
          redundant_zero_bits =
              make_pair(std::min(redundant_zero_bits.first, temp_redundat_zero_bits.first),
                        std::min(redundant_zero_bits.second, temp_redundat_zero_bits.second));
        }
      } else if (access_kind.data_type == REDSHOW_DATA_FLOAT) {
        for (auto temp_value : temp_item_value_count) {
          if (inappropriate_float_type && !float_no_decimal(temp_value.first, access_kind)) {
            inappropriate_float_type = false;
            break;
          }
        }
      }
      if (temp_item_value_count.size() == 1) {
        unique_value_count[temp_item_value_count.begin()->first] += 1;
        unique_item_count++;
      }
      for (auto item_value_count_one : temp_item_value_count) {
        total_access_count += item_value_count_one.second;
        if (temp_item_value_count.size() == 1)
          total_unique_item_access_count += item_value_count_one.second;
=======
      else
        narrow_down_to_unit_size_unsigned = 32;
      break;
    case 16:
      if (redundant_zero_bits.first >= 8)
        narrow_down_to_unit_size_signed = 8;
      else
        narrow_down_to_unit_size_signed = 16;
      if (redundant_zero_bits.first >= 8)
        narrow_down_to_unit_size_unsigned = 8;
      else
        narrow_down_to_unit_size_unsigned = 16;
      break;
  }
  narrow_down_to_unit_size =
      std::make_pair(narrow_down_to_unit_size_signed, narrow_down_to_unit_size_unsigned);
}  // namespace redshow

void ValuePattern::dense_value_pattern(ItemsValueCount &array_items,
                                       ArrayPatternInfo &array_pattern_info) {
  using std::make_pair;
  using std::pair;
  auto &access_kind = array_pattern_info.access_kind;
  u64 memory_size = array_pattern_info.memory.len;
  u64 array_size = array_pattern_info.memory.len / (access_kind.unit_size >> 3);
  //  the following variables will be updated.
  auto &top_value_count_vec = array_pattern_info.top_value_count_vec;
  int unique_item_count = 0;
  auto &vpts = array_pattern_info.vpts;
  auto &narrow_down_to_unit_size = array_pattern_info.narrow_down_to_unit_size;
  auto &unique_value_count_vec = array_pattern_info.unqiue_value_count_vec;
// special memory array
  if (memory_size == 0){
    vpts.emplace_back(VP_NO_PATTERN);
    return;
  }
  u64 total_access_count = 0;
  u64 total_unique_item_access_count = 0;
  float THRESHOLD_PERCENTAGE_OF_ARRAY_SIZE = 0.1;
  float THRESHOLD_PERCENTAGE_OF_ARRAY_SIZE_2 = 0.5;
  int TOP_NUM_VALUE = 10;

  ValueCount unique_value_count;
  bool inappropriate_float_type = true;
  // XXX: <signed, unsigned>
  std::pair<int, int> redundant_zero_bits = make_pair(access_kind.unit_size, access_kind.unit_size);
  // Type ArrayItems is part of ValueDist: {offset: {value: count}}
  for (u64 i = 0; i < array_size; i++) {
    auto &temp_item_value_count = array_items[i];
    if (access_kind.data_type == REDSHOW_DATA_INT) {
      for (auto temp_value : temp_item_value_count) {
        auto temp_redundat_zero_bits = get_redundant_zeros_bits(temp_value.first, access_kind);
        redundant_zero_bits =
            make_pair(std::min(redundant_zero_bits.first, temp_redundat_zero_bits.first),
                      std::min(redundant_zero_bits.second, temp_redundat_zero_bits.second));
      }
    } else if (access_kind.data_type == REDSHOW_DATA_FLOAT) {
      for (auto temp_value : temp_item_value_count) {
        // TODO(Yueming): can be skipped directly using inappropriate_float_type
        if (inappropriate_float_type && !float_no_decimal(temp_value.first, access_kind))
          inappropriate_float_type = false;
>>>>>>> f1280ef6
      }
    }
    array_pattern_info.total_access_count = total_access_count;
    array_pattern_info.unique_item_count = unique_item_count;
    array_pattern_info.unique_item_access_count = total_unique_item_access_count;
    if (detect_structrued_pattern(array_items, array_pattern_info)) {
      vpts.emplace_back(VP_STRUCTURED_PATTERN);
    }
    if (access_kind.data_type == REDSHOW_DATA_FLOAT && inappropriate_float_type) {
      vpts.emplace_back(VP_INAPPROPRIATE_FLOAT);
    }
<<<<<<< HEAD
    if (access_kind.data_type == REDSHOW_DATA_INT) {
      detect_type_overuse(redundant_zero_bits, access_kind, narrow_down_to_unit_size);
      if (access_kind.unit_size != narrow_down_to_unit_size.first ||
          access_kind.unit_size != narrow_down_to_unit_size.second) {
        //      it is type overuse pattern
        vpts.emplace_back(VP_TYPE_OVERUSE);
      }
=======
  }
  array_pattern_info.total_access_count = total_access_count;
  array_pattern_info.unique_item_count = unique_item_count;
  array_pattern_info.unique_item_access_count = total_unique_item_access_count;
  if (access_kind.data_type == REDSHOW_DATA_FLOAT && inappropriate_float_type) {
    // TODO(Yueming): If we can use float for double
    vpts.emplace_back(VP_INAPPROPRIATE_FLOAT);
  }
  if (access_kind.data_type == REDSHOW_DATA_INT) {
    // TODO(Yueming): Can be optimized by using a dict
    detect_type_overuse(redundant_zero_bits, access_kind, narrow_down_to_unit_size);
    if (access_kind.unit_size != narrow_down_to_unit_size.first ||
        access_kind.unit_size != narrow_down_to_unit_size.second) {
      //      it is type overuse pattern
      vpts.emplace_back(VP_TYPE_OVERUSE);
>>>>>>> f1280ef6
    }

    for (auto iter : unique_value_count) {
      unique_value_count_vec.emplace_back(iter.first, iter.second);
    }
    std::sort(unique_value_count_vec.begin(), unique_value_count_vec.end(),
              [](auto &l, auto &r) { return l.second > r.second; });

    for (int i = 0; i < std::min((size_t) TOP_NUM_VALUE, unique_value_count_vec.size()); i++) {
      top_value_count_vec.emplace_back(unique_value_count_vec[i]);
    }
    ValuePatternType vpt = VP_NO_PATTERN;
    //  single value pattern, redundant zeros
    if (unique_value_count.size() == 1) {
      if (total_access_count == total_unique_item_access_count) {
        if (access_kind.data_type == REDSHOW_DATA_FLOAT) {
          if (access_kind.unit_size == 32) {
            uint32_t value_hex = unique_value_count.begin()->first & 0xffffffffu;
            float b = *reinterpret_cast<float *>(&value_hex);
            if (std::abs(b) < 1e-6) {
              vpt = VP_REDUNDANT_ZEROS;
            } else {
              vpt = VP_SINGLE_VALUE;
            }
          } else if (access_kind.unit_size == 64) {
            double b;
            u64 cur_hex_value = unique_value_count.begin()->first;
            memcpy(&b, &cur_hex_value, sizeof(cur_hex_value));
            if (std::abs(b) < 1e-14) {
              vpt = VP_REDUNDANT_ZEROS;
            } else {
              vpt = VP_SINGLE_VALUE;
            }
          }
        } else if (access_kind.data_type == REDSHOW_DATA_INT) {
          if (unique_value_count.begin()->first == 0) {
            vpt = VP_REDUNDANT_ZEROS;
          } else {
            vpt = VP_SINGLE_VALUE;
          }
        }
      }
    } else {
      if (unique_item_count >= THRESHOLD_PERCENTAGE_OF_ARRAY_SIZE_2 * number_of_items) {
        if (unique_value_count_vec.size() <= THRESHOLD_PERCENTAGE_OF_ARRAY_SIZE * number_of_items) {
          vpt = VP_DENSE_VALUE;
        }
      }
    }
<<<<<<< HEAD
    if (vpts.size() != 0 && vpt == VP_NO_PATTERN) {
    } else {
      vpts.emplace_back(vpt);
=======
  } else {
    if (unique_item_count >= THRESHOLD_PERCENTAGE_OF_ARRAY_SIZE_2 * array_size) {
      if (unique_value_count_vec.size() <= THRESHOLD_PERCENTAGE_OF_ARRAY_SIZE * array_size) {
      // TODO(Yueming): relaxed condition
        vpt = VP_DENSE_VALUE;
      }
>>>>>>> f1280ef6
    }
  }

/**
 * @arg array_items: [offset: {value: count}] It is an array to save the value distribution of the
 * target array. */
<<<<<<< HEAD
  bool ValuePattern::approximate_value_pattern(ItemsValueCount &array_items,
                                               ArrayPatternInfo &array_pattern_info,
                                               ArrayPatternInfo &array_pattern_info_approx) {
    auto &access_kind = array_pattern_info.access_kind;
    auto &memory = array_pattern_info.memory;
    if (access_kind.data_type != REDSHOW_DATA_FLOAT) {
      return false;
    }
    int decimal_degree_f32, decimal_degree_f64;
    vp_approx_level_config(REDSHOW_APPROX_HIGH, decimal_degree_f32, decimal_degree_f64);
    ItemsValueCount array_items_approx;
    for (int i = 0; i < memory.len; ++i) {
      auto one_item_value_count = array_items[i];
      for (auto one_value_count : one_item_value_count) {
        if (access_kind.unit_size == 32) {
          u64 new_value = value_to_float(one_value_count.first, decimal_degree_f32);
          array_items_approx[i][new_value] += one_value_count.second;
        } else if (access_kind.unit_size == 64) {
          u64 new_value = value_to_double(one_value_count.first, decimal_degree_f64);
          array_items_approx[i][new_value] += one_value_count.second;
        }
      }
    }
    dense_value_pattern(array_items_approx, array_pattern_info_approx);
    auto new_vpts = array_pattern_info_approx.vpts;
    auto vpts = array_pattern_info.vpts;
    bool valid_approx = false;
    if (new_vpts.size() > 0) {
      if (new_vpts.size() != vpts.size()) {
        valid_approx = true;
      } else {
        std::sort(new_vpts.begin(), new_vpts.end());
        std::sort(vpts.begin(), vpts.end());
        for (int i = 0; i < new_vpts.size(); i++) {
          if (vpts[i] != new_vpts[i]) {
            valid_approx = true;
            break;
          }
        }
=======
bool ValuePattern::approximate_value_pattern(ItemsValueCount &array_items,
                                             ArrayPatternInfo &array_pattern_info,
                                             ArrayPatternInfo &array_pattern_info_approx) {
  auto &access_kind = array_pattern_info.access_kind;
  auto &memory = array_pattern_info.memory;

  if (access_kind.data_type != REDSHOW_DATA_FLOAT) {
    return false;
  }

  int decimal_degree_f32, decimal_degree_f64;
  redshow_approx_get(&decimal_degree_f32, &decimal_degree_f64);

  auto array_size = memory.len / (access_kind.unit_size >> 3);
  ItemsValueCount array_items_approx(array_size);
  for (auto i = 0; i < array_size; ++i) {
    auto one_item_value_count = array_items[i];
    for (auto one_value_count : one_item_value_count) {
      if (access_kind.unit_size == 32) {
        // TODO(Yueming): why another conversion?
        u64 new_value = value_to_float(one_value_count.first, decimal_degree_f32);
        array_items_approx[i][new_value] += one_value_count.second;
      } else if (access_kind.unit_size == 64) {
        u64 new_value = value_to_double(one_value_count.first, decimal_degree_f64);
        array_items_approx[i][new_value] += one_value_count.second;
>>>>>>> f1280ef6
      }
    }
    return valid_approx;
  }

  void ValuePattern::show_value_pattern(ArrayPatternInfo &array_pattern_info, std::ofstream &out, uint8_t read_flag) {
    using std::endl;
    auto &memory = array_pattern_info.memory;
    int unique_item_count = array_pattern_info.unique_item_count;
    auto value_count_vec = array_pattern_info.unqiue_value_count_vec;
    auto access_kind = array_pattern_info.access_kind;
    auto memory_size = array_pattern_info.memory.len;
    auto vpts = array_pattern_info.vpts;
    auto narrow_down_to_unit_size = array_pattern_info.narrow_down_to_unit_size;
    auto top_value_count_vec = array_pattern_info.top_value_count_vec;
    std::string rw_names[] = {"R&W", "Read", "Write"};
    out << "unique item count " << unique_item_count << " unqiue_value_count_vec.size "
        << value_count_vec.size() << endl;
    out << "total access " << array_pattern_info.total_access_count << "\tunqiue value access count "
        << array_pattern_info.unique_item_access_count << endl;
    out << "array " << memory.ctx_id << " : memory size " << memory_size << " value type "
        << access_kind.to_string() << " " << rw_names[read_flag] << endl;
    out << "pattern type\n";
    if (vpts.size() == 0) vpts.emplace_back(VP_NO_PATTERN);
    for (auto a_vpt : vpts) {
      out << " * " << pattern_names[a_vpt] << "\t";
      AccessKind temp_a;
      switch (a_vpt) {
        case VP_TYPE_OVERUSE:
          if (access_kind.unit_size != narrow_down_to_unit_size.first) {
            AccessKind temp_a;
            temp_a.data_type = access_kind.data_type;
            temp_a.unit_size = narrow_down_to_unit_size.first;
            temp_a.vec_size = temp_a.unit_size * (access_kind.vec_size / access_kind.unit_size);
            out << "signed: " << access_kind.to_string() << " --> " << temp_a.to_string() << "\t";
          }
          if (access_kind.unit_size != narrow_down_to_unit_size.second) {
            AccessKind temp_a;
            temp_a.data_type = access_kind.data_type;
            temp_a.unit_size = narrow_down_to_unit_size.second;
            temp_a.vec_size = temp_a.unit_size * (access_kind.vec_size / access_kind.unit_size);
            out << "unsigned: " << access_kind.to_string() << " --> " << temp_a.to_string();
          }
          break;
        case VP_INAPPROPRIATE_FLOAT:
          temp_a.data_type = REDSHOW_DATA_INT;
          temp_a.unit_size = access_kind.unit_size;
          temp_a.vec_size = access_kind.vec_size;
          out << access_kind.to_string() << " --> " << temp_a.to_string();
          break;
        case VP_STRUCTURED_PATTERN:
          out << "y = " << array_pattern_info.k << "x + " << array_pattern_info.b;
          break;
      }
      out << endl;
    }
    if (top_value_count_vec.size() != 0) {
      out << "TOP unqiue value\tcount" << endl;
      for (auto item : top_value_count_vec) {
        out << access_kind.value_to_string(item.first, true) << "\t" << item.second << endl;
      }
    }
    out << endl;
  }

  bool ValuePattern::detect_structrued_pattern(ItemsValueCount &array_items, ArrayPatternInfo &array_pattern_info) {
//  All of the items are unique items.
    u64 memory_size = array_pattern_info.memory.len;
    u64 number_of_items = memory_size / array_pattern_info.access_kind.unit_size;
    auto &access_kind = array_pattern_info.access_kind;
//  Ignore the 0th and the last item.
    if (array_pattern_info.unique_item_count == number_of_items && number_of_items >= 3) {
      double avg_x = (1 + number_of_items - 2) * (number_of_items - 2 - 1 + 1) / 2.0 / (number_of_items - 2);
      double sum_y_f = 0;
      long long sum_y_i = 0;
      double avg_y = 0;
      if (access_kind.data_type == REDSHOW_DATA_INT) {
        for (u64 i = 1; i < number_of_items - 1; i++) {
          auto &temp_item_value_count = array_items[i];
          sum_y_i += temp_item_value_count.begin()->first;
        }
        avg_y = (double) sum_y_i / (number_of_items - 2);
      } else if (access_kind.data_type == REDSHOW_DATA_FLOAT) {
        float a;
        double b;
        for (u64 i = 1; i < number_of_items - 1; i++) {
          auto &temp_item_value_count = array_items[i];
          if (access_kind.unit_size == 32) {
            u32 c = temp_item_value_count.begin()->first & 0xffffffffu;
            memcpy(&a, &c, sizeof(c));
            sum_y_f += a;
          } else if (access_kind.unit_size == 64) {
            u64 c = temp_item_value_count.begin()->first & 0xffffffffu;
            memcpy(&b, &c, sizeof(c));
            sum_y_f += b;
          }
        }
        avg_y = sum_y_f / (number_of_items - 2);
      }
      double sum1 = 0, sum2 = 0;
      for (u64 i = 1; i < number_of_items - 1; i++) {
        auto &temp_item_value_count = array_items[i];
        sum1 += (i - avg_x) * (temp_item_value_count.begin()->first - avg_y);
        sum2 += (i - avg_x) * (i - avg_x);
      }
      array_pattern_info.k = sum1 / sum2;
      array_pattern_info.b = avg_y - array_pattern_info.k * avg_x;
      return true;
    }
    return false;
  }

  void
  ValuePattern::vp_approx_level_config(redshow_approx_level_t level, int &decimal_degree_f32, int &decimal_degree_f64) {
    switch (level) {
      case REDSHOW_APPROX_NONE:
        decimal_degree_f32 = VALID_FLOAT_DIGITS;
        decimal_degree_f64 = VALID_DOUBLE_DIGITS;
        break;
      case REDSHOW_APPROX_MIN:
        decimal_degree_f32 = MIN_FLOAT_DIGITS;
        decimal_degree_f64 = MIN_DOUBLE_DIGITS;
        break;
      case REDSHOW_APPROX_LOW:
        decimal_degree_f32 = LOW_FLOAT_DIGITS;
        decimal_degree_f64 = LOW_DOUBLE_DIGITS;
        break;
      case REDSHOW_APPROX_MID:
        decimal_degree_f32 = MID_FLOAT_DIGITS;
        decimal_degree_f64 = MID_DOUBLE_DIGITS;
        break;
      case REDSHOW_APPROX_HIGH:
        decimal_degree_f32 = HIGH_FLOAT_DIGITS;
        decimal_degree_f64 = HIGH_DOUBLE_DIGITS;
        break;
      case REDSHOW_APPROX_MAX:
        decimal_degree_f32 = MAX_FLOAT_DIGITS;
        decimal_degree_f64 = MAX_DOUBLE_DIGITS;
        break;
      default:
        decimal_degree_f32 = MIN_FLOAT_DIGITS;
        decimal_degree_f64 = MIN_DOUBLE_DIGITS;
        break;
    }
  }


}  // namespace redshow<|MERGE_RESOLUTION|>--- conflicted
+++ resolved
@@ -43,29 +43,16 @@
     // Do nothing
   }
 
-<<<<<<< HEAD
   void ValuePattern::block_exit(const ThreadId &thread_id) {
     // Do nothing
   }
-=======
-void ValuePattern::unit_access(i32 kernel_id, const ThreadId &thread_id,
-                               const AccessKind &access_kind, const Memory &memory, u64 pc,
-                               u64 value, u64 addr, u32 index, bool read) {
-  if (memory.op_id <= REDSHOW_MEMORY_HOST) {
-    return;
-  }
-
-  //  @todo If memory usage is too high, we can limit the save of various values of one item.
-  auto &r_value_dist = _trace->r_value_dist;
-  auto &w_value_dist = _trace->w_value_dist;
-  auto decimal_degree_f32 = 0;
-  auto decimal_degree_f64 = 0;
-  redshow_approx_get(&decimal_degree_f32, &decimal_degree_f64);
->>>>>>> f1280ef6
 
   void ValuePattern::unit_access(i32 kernel_id, const ThreadId &thread_id,
                                  const AccessKind &access_kind, const Memory &memory, u64 pc,
                                  u64 value, u64 addr, u32 index, bool read) {
+    if (memory.op_id <= REDSHOW_MEMORY_HOST) {
+      return;
+    }
     //  @todo If memory usage is too high, we can limit the save of various values of one item.
     auto &r_value_dist = _trace->r_value_dist;
     auto &w_value_dist = _trace->w_value_dist;
@@ -80,25 +67,16 @@
       }
     }
 
-<<<<<<< HEAD
-    auto offset = (addr - memory.memory_range.start) / (access_kind.unit_size / 8);
-    if (read)
+    auto size = (memory.memory_range.end - memory.memory_range.start) / (access_kind.unit_size >> 3);
+    auto offset = (addr - memory.memory_range.start) / (access_kind.unit_size >> 3);
+    if(read) {
+      r_value_dist[memory][access_kind].resize(size);
       r_value_dist[memory][access_kind][offset][value] += 1;
-    else
+    } else {
+      w_value_dist[memory][access_kind].resize(size);
       w_value_dist[memory][access_kind][offset][value] += 1;
-  }
-=======
-  auto size = (memory.memory_range.end - memory.memory_range.start) / (access_kind.unit_size >> 3);
-  auto offset = (addr - memory.memory_range.start) / (access_kind.unit_size >> 3);
-  if(read) {
-    r_value_dist[memory][access_kind].resize(size);
-    r_value_dist[memory][access_kind][offset][value] += 1;
-  } else {
-    w_value_dist[memory][access_kind].resize(size);
-    w_value_dist[memory][access_kind][offset][value] += 1;
-  }
-}
->>>>>>> f1280ef6
+    }
+  }
 
   void ValuePattern::flush_thread(u32 cpu_thread, const std::string &output_dir,
                                   const LockableMap<u32, Cubin> &cubins,
@@ -109,7 +87,6 @@
 
     unlock();
 // for all kernels
-<<<<<<< HEAD
     ValueDist value_dist_sum;
     ValueDist r_value_dist_sum;
     ValueDist w_value_dist_sum;
@@ -130,9 +107,11 @@
         for (auto &array_iter : memory_iter.second) {
           auto &access_kind = array_iter.first;
           auto &array_items = array_iter.second;
-          for (auto &item_iter: array_items) {
-            auto &offset = item_iter.first;
-            auto &value_count = item_iter.second;
+          r_value_dist_sum[memory][access_kind].resize(array_items.size());
+          value_dist_sum[memory][access_kind].resize(array_items.size());
+          k_value_dist_sum[memory][access_kind].resize(array_items.size());
+          for (auto offset = 0; offset < array_items.size(); ++offset) {
+            auto &value_count = array_items[offset];
             for (auto &item_value_count_iter: value_count) {
               auto &item_value = item_value_count_iter.first;
               auto &item_value_count = item_value_count_iter.second;
@@ -140,41 +119,6 @@
               value_dist_sum[memory][access_kind][offset][item_value] += item_value_count;
               k_value_dist_sum[memory][access_kind][offset][item_value] += item_value_count;
             }
-=======
-  ValueDist value_dist_sum;
-  ValueDist r_value_dist_sum;
-  ValueDist w_value_dist_sum;
-
-  std::ofstream out(output_dir + "value_pattern_t" + std::to_string(cpu_thread) + ".csv");
-
-  for (auto &trace_iter : thread_kernel_trace) {
-    auto kernel_id = trace_iter.first;
-    out<< "kernel id\t" << kernel_id<<std::endl;
-    auto trace = std::dynamic_pointer_cast<ValuePatternTrace>(trace_iter.second);
-    auto &r_value_dist = trace->r_value_dist;
-    auto &w_value_dist = trace->w_value_dist;
-    check_pattern_for_value_dist(r_value_dist, out, GPU_PATCH_READ);
-    check_pattern_for_value_dist(w_value_dist, out, GPU_PATCH_WRITE);
-    ValueDist k_value_dist_sum;
-    for (auto &memory_iter : r_value_dist) {
-      auto &memory = memory_iter.first;
-      for (auto &array_iter : memory_iter.second) {
-        auto &access_kind = array_iter.first;
-        auto &array_items = array_iter.second;
-
-        r_value_dist_sum[memory][access_kind].resize(array_items.size());
-        value_dist_sum[memory][access_kind].resize(array_items.size());
-        k_value_dist_sum[memory][access_kind].resize(array_items.size());
-
-        for (auto offset = 0; offset < array_items.size(); ++offset) {
-          auto &value_count = array_items[offset];
-          for (auto &item_value_count_iter: value_count){
-            auto &item_value = item_value_count_iter.first;
-            auto &item_value_count = item_value_count_iter.second;
-            r_value_dist_sum[memory][access_kind][offset][item_value] += item_value_count;
-            value_dist_sum[memory][access_kind][offset][item_value] += item_value_count;
-            k_value_dist_sum[memory][access_kind][offset][item_value] += item_value_count;
->>>>>>> f1280ef6
           }
         }
       }
@@ -184,9 +128,11 @@
         for (auto &array_iter : memory_iter.second) {
           auto &access_kind = array_iter.first;
           auto &array_items = array_iter.second;
-          for (auto &item_iter: array_items) {
-            auto &offset = item_iter.first;
-            auto &value_count = item_iter.second;
+          w_value_dist_sum[memory][access_kind].resize(array_items.size());
+          value_dist_sum[memory][access_kind].resize(array_items.size());
+          k_value_dist_sum[memory][access_kind].resize(array_items.size());
+          for (auto offset = 0; offset < array_items.size(); ++offset){
+            auto &value_count = array_items[offset];
             for (auto &item_value_count_iter: value_count) {
               auto &item_value = item_value_count_iter.first;
               auto &item_value_count = item_value_count_iter.second;
@@ -212,7 +158,6 @@
       for (auto &array_iter : memory_iter.second) {
         auto &access_kind = array_iter.first;
         auto &array_items = array_iter.second;
-<<<<<<< HEAD
         ArrayPatternInfo array_pattern_info(access_kind, memory);
         dense_value_pattern(array_items, array_pattern_info);
         // Now we set approxiamte level is mid.
@@ -225,57 +170,10 @@
           out << "====  approximate ====" << std::endl;
           show_value_pattern(array_pattern_info_approx, out, read_flag);
           out << "==== end approximate ====" << std::endl;
-=======
-
-        w_value_dist_sum[memory][access_kind].resize(array_items.size());
-        value_dist_sum[memory][access_kind].resize(array_items.size());
-        k_value_dist_sum[memory][access_kind].resize(array_items.size());
-
-        for (auto offset = 0; offset < array_items.size(); ++offset){
-          auto &value_count = array_items[offset];
-          for (auto &item_value_count_iter: value_count){
-            auto &item_value = item_value_count_iter.first;
-            auto &item_value_count = item_value_count_iter.second;
-            w_value_dist_sum[memory][access_kind][offset][item_value] += item_value_count;
-            value_dist_sum[memory][access_kind][offset][item_value] += item_value_count;
-            k_value_dist_sum[memory][access_kind][offset][item_value] += item_value_count;
-          }
->>>>>>> f1280ef6
-        }
-      }
-    }
-  }
-<<<<<<< HEAD
-=======
-  out<<"================\narray pattern summary\n================"<<std::endl;
-  check_pattern_for_value_dist(r_value_dist_sum, out, GPU_PATCH_READ);
-  check_pattern_for_value_dist(w_value_dist_sum, out, GPU_PATCH_WRITE);
-  check_pattern_for_value_dist(value_dist_sum, out, 0);
-}
-
-void ValuePattern::check_pattern_for_value_dist(ValueDist & value_dist, std::ofstream &out, uint8_t read_flag){
-  for (auto &memory_iter : value_dist) {
-    auto &memory = memory_iter.first;
-    for (auto &array_iter : memory_iter.second) {
-      auto &access_kind = array_iter.first;
-      auto &array_items = array_iter.second;
-      ArrayPatternInfo array_pattern_info(access_kind, memory);
-      dense_value_pattern(array_items, array_pattern_info);
-      // Now we set approxiamte level is mid.
-      ArrayPatternInfo array_pattern_info_approx(access_kind, memory);
-      bool valid_approx =
-          approximate_value_pattern(array_items, array_pattern_info, array_pattern_info_approx);
-
-      show_value_pattern(array_pattern_info, out, read_flag);
-      if (valid_approx) {
-        out << "====  approximate ====" << std::endl;
-        show_value_pattern(array_pattern_info_approx, out, read_flag);
-        out << "==== end approximate ====" << std::endl;
-      }
-    }
-  }
-}
->>>>>>> f1280ef6
+        }
+      }
+    }
+  }
 
   void ValuePattern::flush(const std::string &output_dir, const LockableMap<u32, Cubin> &cubins,
                            redshow_record_data_callback_func record_data_callback) {}
@@ -378,7 +276,6 @@
           narrow_down_to_unit_size_unsigned = 8;
         else
           narrow_down_to_unit_size_unsigned = 16;
-<<<<<<< HEAD
         break;
     }
     narrow_down_to_unit_size =
@@ -391,7 +288,7 @@
     using std::pair;
     auto &access_kind = array_pattern_info.access_kind;
     u64 memory_size = array_pattern_info.memory.len;
-    u64 number_of_items = memory_size / access_kind.unit_size;
+    auto number_of_items = array_pattern_info.memory.len / (access_kind.unit_size >> 3);
     //  the following variables will be updated.
     auto &top_value_count_vec = array_pattern_info.top_value_count_vec;
     int unique_item_count = 0;
@@ -411,6 +308,7 @@
 
     ValueCount unique_value_count;
     bool inappropriate_float_type = true;
+    // XXX: <signed, unsigned>
     std::pair<int, int> redundant_zero_bits = make_pair(access_kind.unit_size, access_kind.unit_size);
     // Type ArrayItems is part of ValueDist: {offset: {value: count}}
     for (u64 i = 0; i < number_of_items; i++) {
@@ -438,69 +336,6 @@
         total_access_count += item_value_count_one.second;
         if (temp_item_value_count.size() == 1)
           total_unique_item_access_count += item_value_count_one.second;
-=======
-      else
-        narrow_down_to_unit_size_unsigned = 32;
-      break;
-    case 16:
-      if (redundant_zero_bits.first >= 8)
-        narrow_down_to_unit_size_signed = 8;
-      else
-        narrow_down_to_unit_size_signed = 16;
-      if (redundant_zero_bits.first >= 8)
-        narrow_down_to_unit_size_unsigned = 8;
-      else
-        narrow_down_to_unit_size_unsigned = 16;
-      break;
-  }
-  narrow_down_to_unit_size =
-      std::make_pair(narrow_down_to_unit_size_signed, narrow_down_to_unit_size_unsigned);
-}  // namespace redshow
-
-void ValuePattern::dense_value_pattern(ItemsValueCount &array_items,
-                                       ArrayPatternInfo &array_pattern_info) {
-  using std::make_pair;
-  using std::pair;
-  auto &access_kind = array_pattern_info.access_kind;
-  u64 memory_size = array_pattern_info.memory.len;
-  u64 array_size = array_pattern_info.memory.len / (access_kind.unit_size >> 3);
-  //  the following variables will be updated.
-  auto &top_value_count_vec = array_pattern_info.top_value_count_vec;
-  int unique_item_count = 0;
-  auto &vpts = array_pattern_info.vpts;
-  auto &narrow_down_to_unit_size = array_pattern_info.narrow_down_to_unit_size;
-  auto &unique_value_count_vec = array_pattern_info.unqiue_value_count_vec;
-// special memory array
-  if (memory_size == 0){
-    vpts.emplace_back(VP_NO_PATTERN);
-    return;
-  }
-  u64 total_access_count = 0;
-  u64 total_unique_item_access_count = 0;
-  float THRESHOLD_PERCENTAGE_OF_ARRAY_SIZE = 0.1;
-  float THRESHOLD_PERCENTAGE_OF_ARRAY_SIZE_2 = 0.5;
-  int TOP_NUM_VALUE = 10;
-
-  ValueCount unique_value_count;
-  bool inappropriate_float_type = true;
-  // XXX: <signed, unsigned>
-  std::pair<int, int> redundant_zero_bits = make_pair(access_kind.unit_size, access_kind.unit_size);
-  // Type ArrayItems is part of ValueDist: {offset: {value: count}}
-  for (u64 i = 0; i < array_size; i++) {
-    auto &temp_item_value_count = array_items[i];
-    if (access_kind.data_type == REDSHOW_DATA_INT) {
-      for (auto temp_value : temp_item_value_count) {
-        auto temp_redundat_zero_bits = get_redundant_zeros_bits(temp_value.first, access_kind);
-        redundant_zero_bits =
-            make_pair(std::min(redundant_zero_bits.first, temp_redundat_zero_bits.first),
-                      std::min(redundant_zero_bits.second, temp_redundat_zero_bits.second));
-      }
-    } else if (access_kind.data_type == REDSHOW_DATA_FLOAT) {
-      for (auto temp_value : temp_item_value_count) {
-        // TODO(Yueming): can be skipped directly using inappropriate_float_type
-        if (inappropriate_float_type && !float_no_decimal(temp_value.first, access_kind))
-          inappropriate_float_type = false;
->>>>>>> f1280ef6
       }
     }
     array_pattern_info.total_access_count = total_access_count;
@@ -512,7 +347,6 @@
     if (access_kind.data_type == REDSHOW_DATA_FLOAT && inappropriate_float_type) {
       vpts.emplace_back(VP_INAPPROPRIATE_FLOAT);
     }
-<<<<<<< HEAD
     if (access_kind.data_type == REDSHOW_DATA_INT) {
       detect_type_overuse(redundant_zero_bits, access_kind, narrow_down_to_unit_size);
       if (access_kind.unit_size != narrow_down_to_unit_size.first ||
@@ -520,23 +354,6 @@
         //      it is type overuse pattern
         vpts.emplace_back(VP_TYPE_OVERUSE);
       }
-=======
-  }
-  array_pattern_info.total_access_count = total_access_count;
-  array_pattern_info.unique_item_count = unique_item_count;
-  array_pattern_info.unique_item_access_count = total_unique_item_access_count;
-  if (access_kind.data_type == REDSHOW_DATA_FLOAT && inappropriate_float_type) {
-    // TODO(Yueming): If we can use float for double
-    vpts.emplace_back(VP_INAPPROPRIATE_FLOAT);
-  }
-  if (access_kind.data_type == REDSHOW_DATA_INT) {
-    // TODO(Yueming): Can be optimized by using a dict
-    detect_type_overuse(redundant_zero_bits, access_kind, narrow_down_to_unit_size);
-    if (access_kind.unit_size != narrow_down_to_unit_size.first ||
-        access_kind.unit_size != narrow_down_to_unit_size.second) {
-      //      it is type overuse pattern
-      vpts.emplace_back(VP_TYPE_OVERUSE);
->>>>>>> f1280ef6
     }
 
     for (auto iter : unique_value_count) {
@@ -586,25 +403,15 @@
         }
       }
     }
-<<<<<<< HEAD
     if (vpts.size() != 0 && vpt == VP_NO_PATTERN) {
     } else {
       vpts.emplace_back(vpt);
-=======
-  } else {
-    if (unique_item_count >= THRESHOLD_PERCENTAGE_OF_ARRAY_SIZE_2 * array_size) {
-      if (unique_value_count_vec.size() <= THRESHOLD_PERCENTAGE_OF_ARRAY_SIZE * array_size) {
-      // TODO(Yueming): relaxed condition
-        vpt = VP_DENSE_VALUE;
-      }
->>>>>>> f1280ef6
     }
   }
 
 /**
  * @arg array_items: [offset: {value: count}] It is an array to save the value distribution of the
  * target array. */
-<<<<<<< HEAD
   bool ValuePattern::approximate_value_pattern(ItemsValueCount &array_items,
                                                ArrayPatternInfo &array_pattern_info,
                                                ArrayPatternInfo &array_pattern_info_approx) {
@@ -615,8 +422,10 @@
     }
     int decimal_degree_f32, decimal_degree_f64;
     vp_approx_level_config(REDSHOW_APPROX_HIGH, decimal_degree_f32, decimal_degree_f64);
+    auto number_of_items = array_pattern_info.memory.len / (access_kind.unit_size >> 3);
     ItemsValueCount array_items_approx;
-    for (int i = 0; i < memory.len; ++i) {
+    array_items_approx.resize(number_of_items);
+    for (auto i = 0; i < number_of_items; ++i) {
       auto one_item_value_count = array_items[i];
       for (auto one_value_count : one_item_value_count) {
         if (access_kind.unit_size == 32) {
@@ -644,33 +453,6 @@
             break;
           }
         }
-=======
-bool ValuePattern::approximate_value_pattern(ItemsValueCount &array_items,
-                                             ArrayPatternInfo &array_pattern_info,
-                                             ArrayPatternInfo &array_pattern_info_approx) {
-  auto &access_kind = array_pattern_info.access_kind;
-  auto &memory = array_pattern_info.memory;
-
-  if (access_kind.data_type != REDSHOW_DATA_FLOAT) {
-    return false;
-  }
-
-  int decimal_degree_f32, decimal_degree_f64;
-  redshow_approx_get(&decimal_degree_f32, &decimal_degree_f64);
-
-  auto array_size = memory.len / (access_kind.unit_size >> 3);
-  ItemsValueCount array_items_approx(array_size);
-  for (auto i = 0; i < array_size; ++i) {
-    auto one_item_value_count = array_items[i];
-    for (auto one_value_count : one_item_value_count) {
-      if (access_kind.unit_size == 32) {
-        // TODO(Yueming): why another conversion?
-        u64 new_value = value_to_float(one_value_count.first, decimal_degree_f32);
-        array_items_approx[i][new_value] += one_value_count.second;
-      } else if (access_kind.unit_size == 64) {
-        u64 new_value = value_to_double(one_value_count.first, decimal_degree_f64);
-        array_items_approx[i][new_value] += one_value_count.second;
->>>>>>> f1280ef6
       }
     }
     return valid_approx;
@@ -738,9 +520,8 @@
 
   bool ValuePattern::detect_structrued_pattern(ItemsValueCount &array_items, ArrayPatternInfo &array_pattern_info) {
 //  All of the items are unique items.
-    u64 memory_size = array_pattern_info.memory.len;
-    u64 number_of_items = memory_size / array_pattern_info.access_kind.unit_size;
     auto &access_kind = array_pattern_info.access_kind;
+    u64 number_of_items = array_pattern_info.memory.len / (access_kind.unit_size >> 3);
 //  Ignore the 0th and the last item.
     if (array_pattern_info.unique_item_count == number_of_items && number_of_items >= 3) {
       double avg_x = (1 + number_of_items - 2) * (number_of_items - 2 - 1 + 1) / 2.0 / (number_of_items - 2);
