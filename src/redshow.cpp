#include <redshow.h>
#include <instruction.h>

#include <algorithm>
#include <limits>
#include <mutex>
#include <map>
#include <string>
#include <iostream>
#include <fstream>

#include <cstdlib>

#include "common_lib.h"
#include "utils.h"

#ifdef DEBUG
#define PRINT(...) fprintf(stderr, __VA_ARGS__)
#else
#define PRINT(...)
#endif

#define MIN2(x, y) (x > y ? y : x)
#define MAX2(x, y) (x > y ? x : y)

/*
 * Global data structures
 */

struct Cubin {
  uint32_t cubin_id;
  std::string path;
  std::vector<Symbol> symbols;
  InstructionGraph inst_graph;

  Cubin() = default;

  Cubin(uint32_t cubin_id, const char *path_,
        InstructionGraph &inst_graph) :
      cubin_id(cubin_id), path(path_), inst_graph(inst_graph) {}
};

static std::map<uint32_t, Cubin> cubin_map;
static std::mutex cubin_map_lock;


struct CubinCache {
  uint32_t cubin_id;
  uint32_t nsymbols;
  uint64_t *symbol_pcs;
  std::string path;

  CubinCache() = default;

  CubinCache(uint32_t cubin_id) : cubin_id(cubin_id), nsymbols(0) {}

  CubinCache(uint32_t cubin_id, const std::string &path) :
    cubin_id(cubin_id), path(path), nsymbols(0) {}

  ~CubinCache() {
    delete [] symbol_pcs;
  }
};

static std::map<uint32_t, CubinCache> cubin_cache_map;
static std::mutex cubin_cache_map_lock;


struct MemoryRange {
  uint64_t start;
  uint64_t end;

  MemoryRange() = default;

  MemoryRange(uint64_t start, uint64_t end) : start(start), end(end) {}

  bool operator<(const MemoryRange &other) const {
    return start < other.start;
  }
};

struct Memory {
  MemoryRange memory_range;
  uint64_t memory_op_id;
  uint64_t memory_id;

  Memory() = default;

  Memory(MemoryRange &memory_range, uint64_t memory_op_id, uint64_t memory_id) :
      memory_range(memory_range), memory_op_id(memory_op_id), memory_id(memory_id) {}
};

typedef std::map<MemoryRange, Memory> MemoryMap;
static std::map<uint64_t, MemoryMap> memory_snapshot;
static std::mutex memory_snapshot_lock;

struct Kernel {
  uint64_t kernel_id;
  uint32_t cubin_id;
  uint32_t func_index;
  uint64_t func_addr;

  SpatialTrace read_spatial_trace;
  SpatialTrace write_spatial_trace;

  TemporalTrace read_temporal_trace;
  PCPairs read_pc_pairs;

  TemporalTrace write_temporal_trace;
  PCPairs write_pc_pairs;

  Kernel() = default;

  Kernel(uint64_t kernel_id, uint32_t cubin_id, uint32_t func_index, uint64_t func_addr) :
      kernel_id(kernel_id), cubin_id(cubin_id), func_index(func_index), func_addr(func_addr) {}
};

static std::map<uint32_t, std::map<uint64_t, Kernel> > kernel_map;
static std::mutex kernel_map_lock;

static std::set<redshow_analysis_type_t> analysis_enabled;

static redshow_log_data_callback_func log_data_callback = NULL;

static redshow_record_data_callback_func record_data_callback = NULL;

static __thread uint64_t mini_host_op_id = 0;

static uint32_t num_views_limit = 0;

static int decimal_degree_f32 = 23;
static int decimal_degree_f64 = 52;

enum {
  MEMORY_ID_SHARED = 1,
  MEMORY_ID_LOCAL = 2
};


redshow_result_t cubin_analyze(const char *path, std::vector<Symbol> &symbols, InstructionGraph &inst_graph) {
  redshow_result_t result = REDSHOW_SUCCESS;

  std::string cubin_path = std::string(path);
  auto iter = cubin_path.rfind("/");
  if (iter == std::string::npos) {
    result = REDSHOW_ERROR_NO_SUCH_FILE;
  } else {
    // x/x.cubin
    // 012345678
    std::string cubin_name = cubin_path.substr(iter + 1, cubin_path.size() - iter);
    // x/cubins/x.cubin
    iter = cubin_path.rfind("/", iter - 1);
    std::string dir_name = cubin_path.substr(0, iter);
    std::string inst_path = dir_name + "/structs/nvidia/" + cubin_name + ".inst";

    // Prevent boost from core dump
    std::ifstream f(inst_path.c_str());
    if (f.good() == false) {
      result = REDSHOW_ERROR_NO_SUCH_FILE;
    } else {
      // instructions are analyzed before hpcrun
      if (parse_instructions(inst_path, symbols, inst_graph)) {
        result = REDSHOW_SUCCESS;
      } else {
        result = REDSHOW_ERROR_FAILED_ANALYZE_CUBIN;
      }
    }
  }

  return result;
}


redshow_result_t transform_pc(std::vector<Symbol> &symbols, uint64_t pc,
  uint32_t &function_index, uint64_t &cubin_offset, uint64_t &pc_offset) {
  redshow_result_t result = REDSHOW_SUCCESS;

  Symbol symbol(pc);

  auto symbols_iter = std::upper_bound(symbols.begin(), symbols.end(), symbol);

  if (symbols_iter != symbols.begin()) {
    --symbols_iter;
    pc_offset = pc - symbols_iter->pc;
    cubin_offset = pc_offset + symbols_iter->cubin_offset;
    function_index = symbols_iter->index;
  } else {
    result = REDSHOW_ERROR_NOT_EXIST_ENTRY;
  }

  return result;
}


redshow_result_t trace_analyze(Kernel &kernel, uint64_t host_op_id, gpu_patch_buffer_t *trace_data) {
  redshow_result_t result = REDSHOW_SUCCESS;

  auto cubin_id = kernel.cubin_id;
  auto &read_spatial_trace = kernel.read_spatial_trace;
  auto &write_spatial_trace = kernel.write_spatial_trace;
  auto &read_temporal_trace = kernel.read_temporal_trace;
  auto &read_pc_pairs = kernel.read_pc_pairs;
  auto &write_temporal_trace = kernel.write_temporal_trace;
  auto &write_pc_pairs = kernel.write_pc_pairs;

  std::vector<Symbol> *symbols = NULL;
  InstructionGraph *inst_graph = NULL;
  // Cubin path is added just for debugging purpose
  std::string cubin_path;

  cubin_map_lock.lock();
  if (cubin_map.find(cubin_id) == cubin_map.end()) {
    result = REDSHOW_ERROR_NOT_EXIST_ENTRY;
  } else {
    symbols = &(cubin_map[cubin_id].symbols);
    inst_graph = &(cubin_map[cubin_id].inst_graph);
    cubin_path = cubin_map[cubin_id].path;
  }
  cubin_map_lock.unlock();

  // Cubin not found, maybe in the cache map
  if (result == REDSHOW_ERROR_NOT_EXIST_ENTRY) {
    uint32_t nsymbols;
    uint64_t *symbol_pcs;
    const char *path;

    cubin_cache_map_lock.lock();
    if (cubin_cache_map.find(cubin_id) == cubin_cache_map.end()) {
      result = REDSHOW_ERROR_NOT_EXIST_ENTRY;
    } else {
      result = REDSHOW_SUCCESS;
      auto &cubin_cache = cubin_cache_map[cubin_id];
      nsymbols = cubin_cache.nsymbols;
      symbol_pcs = cubin_cache.symbol_pcs;
      path = cubin_cache.path.c_str();
    }
    cubin_cache_map_lock.unlock();

    if (result == REDSHOW_SUCCESS) {
      result = redshow_cubin_register(cubin_id, nsymbols, symbol_pcs, path);
    }

    // Try fetch cubin again
    if (result == REDSHOW_SUCCESS) {
      cubin_map_lock.lock();
      if (cubin_map.find(cubin_id) == cubin_map.end()) {
        result = REDSHOW_ERROR_NOT_EXIST_ENTRY;
      } else {
        symbols = &(cubin_map[cubin_id].symbols);
        inst_graph = &(cubin_map[cubin_id].inst_graph);
        cubin_path = cubin_map[cubin_id].path;
      }
      cubin_map_lock.unlock();
    }
  }

  if (result != REDSHOW_SUCCESS) {
    return result;
  }

  MemoryMap *memory_map = NULL;

  memory_snapshot_lock.lock();
  auto snapshot_iter = memory_snapshot.upper_bound(host_op_id);
  if (snapshot_iter == memory_snapshot.begin()) {
    result = REDSHOW_ERROR_NOT_EXIST_ENTRY;
  } else {
    --snapshot_iter;
    memory_map = &(snapshot_iter->second);
  }
  memory_snapshot_lock.unlock();

  // Memory snapshot not found
  if (result != REDSHOW_SUCCESS) {
    return result;
  }

  size_t size = trace_data->head_index;
  gpu_patch_record_t *records = reinterpret_cast<gpu_patch_record_t *>(trace_data->records);

  for (size_t i = 0; i < size; ++i) {
    // Iterate over each record
    gpu_patch_record_t *record = records + i;

    if (record->size == 0) {
      // Fast path, no thread active
      continue;
    }

    if (record->flags & GPU_PATCH_BLOCK_ENTER_FLAG) {
      // Skip analysis  
    } else if (record->flags & GPU_PATCH_BLOCK_EXIT_FLAG) {
      // Remove temporal records
      for (size_t j = 0; j < GPU_PATCH_WARP_SIZE; ++j) {
        if (record->active & (0x1u << j)) {
          uint32_t flat_thread_id = record->flat_thread_id / GPU_PATCH_WARP_SIZE * GPU_PATCH_WARP_SIZE + j;
          ThreadId thread_id{record->flat_block_id, flat_thread_id};
          read_temporal_trace.erase(thread_id);
          write_temporal_trace.erase(thread_id);
        }
      }
    } else {
      uint32_t function_index = 0;
      uint64_t cubin_offset = 0;
      uint64_t pc_offset = 0;
      transform_pc(*symbols, record->pc, function_index, cubin_offset, pc_offset);

      // record->size * 8, byte to bits
      AccessType access_type;

      if (inst_graph->size() != 0) {
        // Accurate mode, when we have instruction information
        auto &inst = inst_graph->node(cubin_offset);

        if (record->flags & GPU_PATCH_READ) {
          access_type = load_data_type(inst.pc, *inst_graph);
        } else if (record->flags & GPU_PATCH_WRITE) {
          access_type = store_data_type(inst.pc, *inst_graph);
        }
        // Fall back to default mode if failed
      }

      if (access_type.type == AccessType::UNKNOWN) {
        // Default mode, we identify every data as 32 bits unit size, 32 bits vec size, float type
        access_type.type = AccessType::FLOAT;
        access_type.vec_size = record->size * 8;
        access_type.unit_size = MIN2(GPU_PATCH_WARP_SIZE, access_type.vec_size * 8);
      }

      // TODO: accelerate by handling all threads in a warp together
      for (size_t j = 0; j < GPU_PATCH_WARP_SIZE; ++j) {
        if ((record->active & (0x1u << j)) == 0) {
          continue;
        }

        uint32_t flat_thread_id = record->flat_thread_id / GPU_PATCH_WARP_SIZE * GPU_PATCH_WARP_SIZE + j;
        ThreadId thread_id{record->flat_block_id, flat_thread_id};

        MemoryRange memory_range(record->address[j], record->address[j]);
        auto iter = memory_map->upper_bound(memory_range);
        uint64_t memory_op_id = 0;
        if (iter != memory_map->begin()) {
          --iter;
          memory_op_id = iter->second.memory_op_id;
        }

        if (memory_op_id == 0) {
          // It means the memory is local, shared, or allocated in an unknown way
          if (record->flags & GPU_PATCH_LOCAL) {
            memory_op_id = MEMORY_ID_LOCAL; 
          } else if (record->flags & GPU_PATCH_SHARED) {
            memory_op_id = MEMORY_ID_SHARED;
          } else {
            // Unknown allocation
          }
        }

        if (memory_op_id == 0) {
          continue;
        }

        for (size_t m = 0; m < access_type.vec_size / access_type.unit_size; m++) {
          uint64_t value = 0;
          uint32_t byte_size = access_type.unit_size >> 3u;
          memcpy(&value, &record->value[j][m * byte_size], byte_size);

          for (auto analysis : analysis_enabled) {
            if (analysis == REDSHOW_ANALYSIS_SPATIAL_REDUNDANCY) {
              if (record->flags & GPU_PATCH_READ) {
                get_spatial_trace(record->pc, value, memory_op_id, access_type.type, read_spatial_trace);
              } else {
                get_spatial_trace(record->pc, value, memory_op_id, access_type.type, write_spatial_trace);
              }
<<<<<<< HEAD
            } else if (analysis == REDSHOW_ANALYSIS_TEMPORAL_REDUNDANCY) {
              if (record->flags & GPU_PATCH_READ) {
                get_temporal_trace(record->pc, thread_id, record->address[j], value, access_type.type,
                  read_temporal_trace, read_pc_pairs);
              } else {
                get_temporal_trace(record->pc, thread_id, record->address[j], value, access_type.type,
                  write_temporal_trace, write_pc_pairs);
=======
            }

            if (memory_op_id != 0) {
              for (size_t m = 0; m < access_type.vec_size / access_type.unit_size; m++) {
                uint64_t value_tmp = 0, value = 0;
                memcpy(&value_tmp, &record->value[j][m * (access_type.unit_size >> 3u)], access_type.unit_size >> 3u);
                value = store2basictype(value_tmp, access_type, decimal_degree_f32, decimal_degree_f64);
                for (auto analysis : analysis_enabled) {
                  if (analysis == REDSHOW_ANALYSIS_SPATIAL_REDUNDANCY) {
                    if (record->flags & GPU_PATCH_READ) {
                      get_spatial_trace(record->pc, value, memory_op_id, access_type, read_spatial_trace);
                    } else {
                      get_spatial_trace(record->pc, value, memory_op_id, access_type, write_spatial_trace);
                    }
                  } else if (analysis == REDSHOW_ANALYSIS_TEMPORAL_REDUNDANCY) {
                    if (record->flags & GPU_PATCH_READ) {
                      get_temporal_trace(record->pc, thread_id, record->address[j], value, access_type.type,
                        read_temporal_trace, read_pc_pairs);
                    } else {
                      get_temporal_trace(record->pc, thread_id, record->address[j], value, access_type.type,
                        write_temporal_trace, write_pc_pairs);
                    }
                  } else {
                    // Pass
                  }
                }
>>>>>>> 3f1ff228
              }
            } else {
              // Pass
            }
          }
        }
      }
    }
  }

  return result;
}

/*
 * Interface methods
 */

redshow_result_t redshow_analysis_output(const char *path) {
  PRINT("\nredshow->Enter redshow_analysis_output\npath: %s\n", path);

  return REDSHOW_SUCCESS;
};


redshow_result_t redshow_analysis_enable(redshow_analysis_type_t analysis_type) {
  PRINT("\nredshow->Enter redshow_analysis_enable\nanalysis_type: %u\n", analysis_type);

  analysis_enabled.insert(analysis_type);

  return REDSHOW_SUCCESS;
}


redshow_result_t redshow_analysis_disable(redshow_analysis_type_t analysis_type) {
  PRINT("\nredshow->Enter redshow_analysis_disable\nanalysis_type: %u\n", analysis_type);

  analysis_enabled.erase(analysis_type);

  return REDSHOW_SUCCESS;
}


redshow_result_t redshow_cubin_register(uint32_t cubin_id, uint32_t nsymbols, uint64_t *symbol_pcs, const char *path) {
  PRINT("\nredshow->Enter redshow_cubin_register\ncubin_id: %u\npath: %s\n", cubin_id, path);

  redshow_result_t result;

  InstructionGraph inst_graph;
  std::vector<Symbol> symbols(nsymbols);
  result = cubin_analyze(path, symbols, inst_graph);

  if (result == REDSHOW_SUCCESS) {
    // We must have found an instruction file, no matter nvdisasm failed or not
    // Assign symbol pc
    for (auto i = 0; i < nsymbols; ++i) {
      symbols[i].pc = symbol_pcs[i];
    }

    // Sort symbols by pc
    std::sort(symbols.begin(), symbols.end());

    cubin_map_lock.lock();
    if (cubin_map.find(cubin_id) == cubin_map.end()) {
      cubin_map[cubin_id].cubin_id = cubin_id;
      cubin_map[cubin_id].path = path;
      cubin_map[cubin_id].inst_graph = inst_graph;
      cubin_map[cubin_id].symbols = symbols;
    } else {
      result = REDSHOW_ERROR_DUPLICATE_ENTRY;
    }
    cubin_map_lock.unlock();
  }

  return result;
}


redshow_result_t redshow_cubin_cache_register(uint32_t cubin_id, uint32_t nsymbols, uint64_t *symbol_pcs, const char *path) {
  PRINT("\nredshow->Enter redshow_cubin_cache_register\ncubin_id: %u\npath: %s\n", cubin_id, path);

  redshow_result_t result = REDSHOW_SUCCESS;

  cubin_cache_map_lock.lock();
  if (cubin_cache_map.find(cubin_id) == cubin_cache_map.end()) {
    auto &cubin_cache = cubin_cache_map[cubin_id];

    cubin_cache.cubin_id = cubin_id;
    cubin_cache.path = std::string(path);
    cubin_cache.nsymbols = nsymbols;
    cubin_cache.symbol_pcs = new uint64_t[nsymbols];
    for (size_t i = 0; i < nsymbols; ++i) {
      cubin_cache.symbol_pcs[i] = symbol_pcs[i];
    }
  } else {
    result = REDSHOW_ERROR_DUPLICATE_ENTRY;
  }
  cubin_cache_map_lock.unlock();

  return result;
}


redshow_result_t redshow_cubin_unregister(uint32_t cubin_id) {
  PRINT("\nredshow->Enter redshow_cubin_unregister\ncubin_id: %u\n", cubin_id);

  redshow_result_t result;

  cubin_map_lock.lock();
  if (cubin_map.find(cubin_id) != cubin_map.end()) {
    cubin_map.erase(cubin_id);
    result = REDSHOW_SUCCESS;
  } else {
    result = REDSHOW_ERROR_NOT_EXIST_ENTRY;
  }
  cubin_map_lock.unlock();

  return result;
}


redshow_result_t redshow_memory_register(uint64_t start, uint64_t end, uint64_t host_op_id, uint64_t memory_id) {
  PRINT("\nredshow->Enter redshow_memory_register\nstart: %p\nend: %p\nmemory_id: %lu\n", start, end, memory_id);

  redshow_result_t result;
  MemoryMap memory_map;
  MemoryRange memory_range(start, end);

  memory_snapshot_lock.lock();
  if (memory_snapshot.size() == 0) {
    // First snapshot
    memory_map[memory_range].memory_range = memory_range;
    memory_map[memory_range].memory_id = memory_id;
    memory_map[memory_range].memory_op_id = host_op_id;
    memory_snapshot[host_op_id] = memory_map;
    result = REDSHOW_SUCCESS;
    PRINT("First host_op_id %lu registered\n", host_op_id);
  } else { 
    auto iter = memory_snapshot.upper_bound(host_op_id);
    if (iter != memory_snapshot.begin()) {
      --iter;
      // Take a snapshot
      memory_map = iter->second;
      if (memory_map.find(memory_range) == memory_map.end()) {
        memory_map[memory_range].memory_range = memory_range;
        memory_map[memory_range].memory_id = memory_id;
        memory_map[memory_range].memory_op_id = host_op_id;
        memory_snapshot[host_op_id] = memory_map;
        result = REDSHOW_SUCCESS;
        PRINT("host_op_id %lu registered\n", host_op_id);
      } else {
        result = REDSHOW_ERROR_DUPLICATE_ENTRY;
      }
    } else {
      result = REDSHOW_ERROR_NOT_EXIST_ENTRY;
    }
  }
  memory_snapshot_lock.unlock();

  return result;
}


redshow_result_t redshow_memory_unregister(uint64_t start, uint64_t end, uint64_t host_op_id) {
  PRINT("\nredshow->Enter redshow_memory_unregister\nstart: %p\nend: %p\n", start, end);

  redshow_result_t result;
  MemoryMap memory_map;
  MemoryRange memory_range(start, end);

  memory_snapshot_lock.lock();
  auto snapshot_iter = memory_snapshot.upper_bound(host_op_id);
  if (snapshot_iter != memory_snapshot.begin()) {
    --snapshot_iter;
    // Take a snapshot
    memory_map = snapshot_iter->second;
    auto memory_map_iter = memory_map.find(memory_range);
    if (memory_map_iter != memory_map.end()) {
      memory_map.erase(memory_map_iter);
      memory_snapshot[host_op_id] = memory_map;
      result = REDSHOW_SUCCESS;
    } else {
      result = REDSHOW_ERROR_NOT_EXIST_ENTRY;
    }
  } else {
    result = REDSHOW_ERROR_NOT_EXIST_ENTRY;
  }
  memory_snapshot_lock.unlock();

  return result;
}


redshow_result_t redshow_log_data_callback_register(redshow_log_data_callback_func func) {
  log_data_callback = func;
}


redshow_result_t redshow_record_data_callback_register(redshow_record_data_callback_func func, uint32_t limit) {
  record_data_callback = func;
  num_views_limit = limit;
}


redshow_result_t redshow_analyze(uint32_t thread_id, uint32_t cubin_id, uint64_t kernel_id, uint64_t host_op_id, gpu_patch_buffer_t *trace_data) {
  PRINT("\nredshow->Enter redshow_analyze\ncubin_id: %u\nkernel_id: %p\nhost_op_id: %lu\ntrace_data: %p\n",
        cubin_id, kernel_id, host_op_id, trace_data);

  redshow_result_t result;

  kernel_map_lock.lock();

  auto &thread_kernel_map = kernel_map[thread_id];

  kernel_map_lock.unlock();

  // Analyze trace_data
  Kernel &kernel = thread_kernel_map[kernel_id];
  kernel.kernel_id = kernel_id;
  kernel.cubin_id = cubin_id;
  result = trace_analyze(kernel, host_op_id, trace_data);

  if (result == REDSHOW_SUCCESS) {
    if (log_data_callback) {
      log_data_callback(kernel_id, trace_data);
      if (mini_host_op_id == 0) {
        mini_host_op_id = host_op_id;
      } else {
        mini_host_op_id = MIN2(mini_host_op_id, host_op_id);
      }
      result = REDSHOW_SUCCESS;
    } else {
      result = REDSHOW_ERROR_NOT_REGISTER_CALLBACK;
    }
  } else {
    PRINT("\nredshow->Fail redshow_analyze result %d\n", result);
  }

  return result;
}


redshow_result_t redshow_analysis_begin() {
  PRINT("\nredshow->Enter redshow_analysis_begin\n");

  mini_host_op_id = 0;

  return REDSHOW_SUCCESS;
}


redshow_result_t redshow_analysis_end() {
  PRINT("\nredshow->Enter redshow_analysis_end\n");

  redshow_result_t result;

  if (mini_host_op_id != 0) {
    // Remove all the memory snapshots before mini_host_op_id
    std::vector<uint64_t> ids;

    memory_snapshot_lock.lock();
    uint64_t max_min_host_op_id = 0;
    for (auto &iter : memory_snapshot) {
      if (iter.first < mini_host_op_id) {
        ids.push_back(iter.first);
        max_min_host_op_id = MAX2(iter.first, max_min_host_op_id);
      }
    }
    // Maintain the largest snapshot
    for (auto &id : ids) {
      if (id == max_min_host_op_id) {
        continue;
      }
      memory_snapshot.erase(id);
    }
    memory_snapshot_lock.unlock();

    result = REDSHOW_SUCCESS;
  } else {
    result = REDSHOW_ERROR_FAILED_ANALYZE_CUBIN;
  }

  return result;
}


redshow_result_t redshow_flush(uint32_t thread_id) {
  PRINT("\nredshow->Enter redshow_flush thread_id %u\n", thread_id);

  redshow_record_data_t record_data;

  kernel_map_lock.lock();

  auto &thread_kernel_map = kernel_map[thread_id];

  kernel_map_lock.unlock();

  record_data.views = new redshow_record_view_t[num_views_limit];

  SpatialStatistic spatial_read_statistic;
  SpatialStatistic spatial_write_statistic;
  for (auto &kernel_iter : thread_kernel_map) {
    auto kernel_id = kernel_iter.first;
    auto &kernel = kernel_iter.second;
    auto cubin_id = kernel.cubin_id;
    auto cubin_offset = 0;

    std::vector<Symbol> *symbols = &(cubin_map[cubin_id].symbols);

    for (auto analysis : analysis_enabled) {
      if (analysis == REDSHOW_ANALYSIS_SPATIAL_REDUNDANCY) {
        record_data.analysis_type = REDSHOW_ANALYSIS_SPATIAL_REDUNDANCY;
        // Read
        record_data.access_type = REDSHOW_ACCESS_READ;
        record_spatial_trace(kernel.read_spatial_trace, record_data, num_views_limit, spatial_read_statistic);
        // Transform pcs
        for (auto i = 0; i < record_data.num_views; ++i) {
          uint64_t pc = record_data.views[i].pc_offset;
          uint32_t function_index = 0;
          uint64_t cubin_offset = 0;
          uint64_t pc_offset = 0;
          transform_pc(*symbols, pc, function_index, cubin_offset, pc_offset);
          record_data.views[i].function_index = function_index;
          record_data.views[i].pc_offset = pc_offset;
        }
        record_data_callback(cubin_id, kernel_id, &record_data);
        // Write
        record_data.access_type = REDSHOW_ACCESS_WRITE;
        record_spatial_trace(kernel.write_spatial_trace, record_data, num_views_limit, spatial_write_statistic);
        // Transform pcs
        for (auto i = 0; i < record_data.num_views; ++i) {
          uint64_t pc = record_data.views[i].pc_offset;
          uint32_t function_index = 0;
          uint64_t cubin_offset = 0;
          uint64_t pc_offset = 0;
          transform_pc(*symbols, pc, function_index, cubin_offset, pc_offset);
          record_data.views[i].function_index = function_index;
          record_data.views[i].pc_offset = pc_offset;
        }
        record_data_callback(cubin_id, kernel_id, &record_data);
      } else if (analysis == REDSHOW_ANALYSIS_TEMPORAL_REDUNDANCY) {
        record_data.analysis_type = REDSHOW_ANALYSIS_TEMPORAL_REDUNDANCY;
        // Read
        record_data.access_type = REDSHOW_ACCESS_READ;
        record_temporal_trace(kernel.read_pc_pairs, record_data, num_views_limit);
        // Transform pcs
        for (auto i = 0; i < record_data.num_views; ++i) {
          uint64_t pc = record_data.views[i].pc_offset;
          uint32_t function_index = 0;
          uint64_t cubin_offset = 0;
          uint64_t pc_offset = 0;
          transform_pc(*symbols, pc, function_index, cubin_offset, pc_offset);
          record_data.views[i].function_index = function_index;
          record_data.views[i].pc_offset = pc_offset;
        }
        record_data_callback(cubin_id, kernel_id, &record_data);
        // Write
        record_data.access_type = REDSHOW_ACCESS_WRITE;
        record_temporal_trace(kernel.write_pc_pairs, record_data, num_views_limit);
        // Transform pcs
        for (auto i = 0; i < record_data.num_views; ++i) {
          uint64_t pc = record_data.views[i].pc_offset;
          uint32_t function_index = 0;
          uint64_t cubin_offset = 0;
          uint64_t pc_offset = 0;
          transform_pc(*symbols, pc, function_index, cubin_offset, pc_offset);
          record_data.views[i].function_index = function_index;
          record_data.views[i].pc_offset = pc_offset;
        }
        record_data_callback(cubin_id, kernel_id, &record_data);
      }
    }
  }
  show_spatial_trace(thread_id, spatial_read_statistic, num_views_limit, true);
  show_spatial_trace(thread_id, spatial_write_statistic, num_views_limit, false);
  // Remove all kernel records
  kernel_map_lock.lock();

  kernel_map.erase(thread_id);

  kernel_map_lock.unlock();

  // Release data
  delete[] record_data.views;
}<|MERGE_RESOLUTION|>--- conflicted
+++ resolved
@@ -363,6 +363,7 @@
           uint64_t value = 0;
           uint32_t byte_size = access_type.unit_size >> 3u;
           memcpy(&value, &record->value[j][m * byte_size], byte_size);
+          value = store2basictype(value, access_type, decimal_degree_f32, decimal_degree_f64);
 
           for (auto analysis : analysis_enabled) {
             if (analysis == REDSHOW_ANALYSIS_SPATIAL_REDUNDANCY) {
@@ -371,7 +372,6 @@
               } else {
                 get_spatial_trace(record->pc, value, memory_op_id, access_type.type, write_spatial_trace);
               }
-<<<<<<< HEAD
             } else if (analysis == REDSHOW_ANALYSIS_TEMPORAL_REDUNDANCY) {
               if (record->flags & GPU_PATCH_READ) {
                 get_temporal_trace(record->pc, thread_id, record->address[j], value, access_type.type,
@@ -379,34 +379,6 @@
               } else {
                 get_temporal_trace(record->pc, thread_id, record->address[j], value, access_type.type,
                   write_temporal_trace, write_pc_pairs);
-=======
-            }
-
-            if (memory_op_id != 0) {
-              for (size_t m = 0; m < access_type.vec_size / access_type.unit_size; m++) {
-                uint64_t value_tmp = 0, value = 0;
-                memcpy(&value_tmp, &record->value[j][m * (access_type.unit_size >> 3u)], access_type.unit_size >> 3u);
-                value = store2basictype(value_tmp, access_type, decimal_degree_f32, decimal_degree_f64);
-                for (auto analysis : analysis_enabled) {
-                  if (analysis == REDSHOW_ANALYSIS_SPATIAL_REDUNDANCY) {
-                    if (record->flags & GPU_PATCH_READ) {
-                      get_spatial_trace(record->pc, value, memory_op_id, access_type, read_spatial_trace);
-                    } else {
-                      get_spatial_trace(record->pc, value, memory_op_id, access_type, write_spatial_trace);
-                    }
-                  } else if (analysis == REDSHOW_ANALYSIS_TEMPORAL_REDUNDANCY) {
-                    if (record->flags & GPU_PATCH_READ) {
-                      get_temporal_trace(record->pc, thread_id, record->address[j], value, access_type.type,
-                        read_temporal_trace, read_pc_pairs);
-                    } else {
-                      get_temporal_trace(record->pc, thread_id, record->address[j], value, access_type.type,
-                        write_temporal_trace, write_pc_pairs);
-                    }
-                  } else {
-                    // Pass
-                  }
-                }
->>>>>>> 3f1ff228
               }
             } else {
               // Pass
