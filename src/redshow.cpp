--- conflicted
+++ resolved
@@ -7,12 +7,8 @@
 #include <map>
 #include <string>
 #include <iostream>
-<<<<<<< HEAD
+#include <fstream>
 #include "common_lib.h"
-=======
-#include <fstream>
-
->>>>>>> 6630854f
 #include <cstdlib>
 
 #ifdef DEBUG
@@ -34,7 +30,6 @@
   InstructionGraph inst_graph;
 
   Cubin() = default;
-
   Cubin(uint32_t cubin_id, const char *path_,
         InstructionGraph &inst_graph) :
       cubin_id(cubin_id), path(path_), inst_graph(inst_graph) {}
@@ -49,7 +44,6 @@
   uint64_t end;
 
   MemoryRange() = default;
-
   MemoryRange(uint64_t start, uint64_t end) : start(start), end(end) {}
 
   bool operator<(const MemoryRange &other) const {
@@ -89,7 +83,7 @@
 
 static std::set<redshow_analysis_type_t> analysis_enabled;
 
-static redshow_log_data_callback_func log_data_callback = nullptr;
+static redshow_log_data_callback_func log_data_callback = NULL;
 
 static __thread uint64_t mini_host_op_id = 0;
 
@@ -134,15 +128,10 @@
   redshow_result_t result = REDSHOW_SUCCESS;
 
   std::vector<Symbol> *symbols = NULL;
-<<<<<<< HEAD
   InstructionGraph *inst_graph = NULL;
-
-=======
-  InstructionGraph *inst_graph = NULL; 
-  // Cubin path is added just for debugging purpose
+// Cubin path is added just for debugging purpose
   std::string cubin_path;
-  
->>>>>>> 6630854f
+
   cubin_map_lock.lock();
   if (cubin_map.find(cubin_id) == cubin_map.end()) {
     result = REDSHOW_ERROR_NOT_EXIST_ENTRY;
@@ -196,50 +185,6 @@
         } else if (record->flags & GPU_PATCH_BLOCK_EXIT_FLAG) {
           std::cout << "EXIT block: " << record->flat_block_id << std::endl;
         } else {
-<<<<<<< HEAD
-          auto &inst = inst_graph->node(pc_offset + symbols_iter->cubin_offset);
-          std::cout << "Instruction: 0x" << std::hex << pc_offset << std::dec <<
-                    " " << inst.op << std::endl;
-
-          AccessType access_type;
-          if (record->flags & GPU_PATCH_READ) {
-            access_type = load_data_type(inst.pc, *inst_graph);
-          } else if (record->flags & GPU_PATCH_WRITE) {
-            access_type = store_data_type(inst.pc, *inst_graph);
-          }
-
-          if (access_type.type != AccessType::UNKNOWN) {
-            std::cout << "Access type: " << access_type.to_string() << std::endl;
-
-            for (size_t j = 0; j < GPU_PATCH_WARP_SIZE; ++j) {
-              if (record->active & (0x1 << j)) {
-                std::cout << "Address: 0x" << std::hex << record->address[j] << std::dec << std::endl;
-                MemoryRange memory_range(record->address[j], record->address[j]);
-                auto iter = memory_map->upper_bound(memory_range);
-                if (iter != memory_map->begin()) {
-                  --iter;
-                  std::cout << "Memory ID: " << iter->second.memory_id << std::endl;
-                }
-
-//                Value part
-                std::cout << "Value: 0x" << std::hex;
-                for (size_t k = 0; k < GPU_PATCH_MAX_ACCESS_SIZE; ++k) {
-                  unsigned int c = record->value[j][k];
-                  std::cout << c;
-                }
-                std::cout << std::dec << std::endl;
-
-                for (size_t m = 0; m < access_type.vec_size / access_type.unit_size; m++) {
-                  _u64 value = 0;
-                  memcpy(&value, &record->value[j][m * access_type.unit_size], access_type.unit_size);
-                  get_hr_trace_map(pc_offset, value, (_u64) iter->second.memory_id, hr_trace_map_pc_dist);
-                }
-
-
-              }
-
-
-=======
           // record->size * 8, byte to bits
           AccessType access_type(0, record->size * 8, AccessType::UNKNOWN);
 
@@ -251,8 +196,9 @@
             // Accurate mode, when we have instruction information
             auto &inst = inst_graph->node(pc_offset + symbols_iter->cubin_offset);
             std::cout << "Instruction: 0x" << std::hex << pc_offset << std::dec <<
-              " " << inst.op << std::endl;
-
+                      " " << inst.op << std::endl;
+
+            AccessType access_type;
             if (record->flags & GPU_PATCH_READ) {
               access_type = load_data_type(inst.pc, *inst_graph);
             } else if (record->flags & GPU_PATCH_WRITE) {
@@ -277,13 +223,25 @@
                 --iter;
                 std::cout << "Memory ID: " << iter->second.memory_id << std::endl;
               }
-              std::cout << "Value: 0x" << std::hex;
-              for (size_t k = 0; k < GPU_PATCH_MAX_ACCESS_SIZE; ++k) {
-                unsigned int c = record->value[j][k];
-                std::cout << c;
+
+//                Value part
+                std::cout << "Value: 0x" << std::hex;
+                for (size_t k = 0; k < GPU_PATCH_MAX_ACCESS_SIZE; ++k) {
+                  unsigned int c = record->value[j][k];
+                  std::cout << c;
+                }
+                std::cout << std::dec << std::endl;
+
+                for (size_t m = 0; m < access_type.vec_size / access_type.unit_size; m++) {
+                  _u64 value = 0;
+                  memcpy(&value, &record->value[j][m * access_type.unit_size], access_type.unit_size);
+                  get_hr_trace_map(pc_offset, value, (_u64) iter->second.memory_id, hr_trace_map_pc_dist);
+                }
+
+
               }
-              std::cout << std::dec << std::endl;
->>>>>>> 6630854f
+
+
             }
           }
         }
@@ -291,7 +249,6 @@
         std::cout << "PC: 0x" << std::hex << record->pc << " not found" << std::endl;
       }
     }
-#ifdef DEBUG
 #endif
   }
 
