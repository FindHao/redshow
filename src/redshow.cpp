--- conflicted
+++ resolved
@@ -10,19 +10,12 @@
 #include <memory>
 #include <mutex>
 #include <string>
-<<<<<<< HEAD
-
-#include <fstream>
-
-#include <cstdlib>
-#include "common_lib.h"
-#include "utils.h"
-=======
 #include <vector>
 
+#include "analysis/data_flow.h"
 #include "analysis/spatial_redundancy.h"
 #include "analysis/temporal_redundancy.h"
-#include "analysis/value_flow.h"
+#include "analysis/value_pattern.h"
 #include "binutils/cubin.h"
 #include "binutils/instruction.h"
 #include "binutils/real_pc.h"
@@ -35,7 +28,6 @@
 #include "operation/memcpy.h"
 #include "operation/memory.h"
 #include "operation/memset.h"
->>>>>>> 754d7188
 
 #ifdef DEBUG
 #define PRINT(...) fprintf(stderr, __VA_ARGS__)
@@ -77,20 +69,8 @@
 
 static redshow_data_type_t default_data_type = REDSHOW_DATA_FLOAT;
 
-<<<<<<< HEAD
-static ValueDist value_dist;
-
-enum {
-  MEMORY_ID_SHARED = 1,
-  MEMORY_ID_LOCAL = 2
-};
-
-
-static redshow_result_t analyze_cubin(const char *path, std::vector<Symbol> &symbols, InstructionGraph &inst_graph) {
-=======
 static redshow_result_t analyze_cubin(const char *path, SymbolVector &symbols,
                                       InstructionGraph &inst_graph) {
->>>>>>> 754d7188
   redshow_result_t result = REDSHOW_SUCCESS;
 
   std::string cubin_path = std::string(path);
@@ -128,99 +108,7 @@
                                       gpu_patch_buffer_t *trace_data) {
   redshow_result_t result = REDSHOW_SUCCESS;
 
-<<<<<<< HEAD
-  Symbol symbol(pc);
-
-  auto symbols_iter = std::upper_bound(symbols.begin(), symbols.end(), symbol);
-
-  if (symbols_iter != symbols.begin()) {
-    --symbols_iter;
-    pc_offset = pc - symbols_iter->pc;
-    cubin_offset = pc_offset + symbols_iter->cubin_offset;
-    function_index = symbols_iter->index;
-  } else {
-    result = REDSHOW_ERROR_NOT_EXIST_ENTRY;
-  }
-
-  return result;
-}
-
-
-static redshow_result_t transform_data_views(std::vector<Symbol> &symbols, redshow_record_data_t &record_data) {
-  // Transform pcs
-  for (auto i = 0; i < record_data.num_views; ++i) {
-    uint64_t pc = record_data.views[i].pc_offset;
-    uint32_t function_index = 0;
-    uint64_t cubin_offset = 0;
-    uint64_t pc_offset = 0;
-    transform_pc(symbols, pc, function_index, cubin_offset, pc_offset);
-    record_data.views[i].function_index = function_index;
-    record_data.views[i].pc_offset = pc_offset;
-  }
-}
-
-
-static redshow_result_t transform_temporal_statistics(uint32_t cubin_id,
-                                                      std::vector<Symbol> &symbols,
-                                                      TemporalStatistics &temporal_stats) {
-  for (auto &temp_stat_iter : temporal_stats) {
-    for (auto &real_pc_pair : temp_stat_iter.second) {
-      auto &to_real_pc = real_pc_pair.to_pc;
-      auto &from_real_pc = real_pc_pair.from_pc;
-      uint32_t function_index = 0;
-      uint64_t cubin_offset = 0;
-      uint64_t pc_offset = 0;
-      // to_real_pc
-      transform_pc(symbols, to_real_pc.pc_offset, function_index, cubin_offset, pc_offset);
-      to_real_pc.cubin_id = cubin_id;
-      to_real_pc.function_index = function_index;
-      to_real_pc.pc_offset = pc_offset;
-      // from_real_pc
-      transform_pc(symbols, from_real_pc.pc_offset, function_index, cubin_offset, pc_offset);
-      from_real_pc.cubin_id = cubin_id;
-      from_real_pc.function_index = function_index;
-      from_real_pc.pc_offset = pc_offset;
-    }
-  }
-}
-
-
-static redshow_result_t transform_spatial_statistics(uint32_t cubin_id,
-                                                     std::vector<Symbol> &symbols, SpatialStatistics &spatial_stats) {
-  for (auto &spatial_stat_iter : spatial_stats) {
-    for (auto &pc_iter : spatial_stat_iter.second) {
-      for (auto &real_pc_pair : pc_iter.second) {
-        auto &to_real_pc = real_pc_pair.to_pc;
-        uint32_t function_index = 0;
-        uint64_t cubin_offset = 0;
-        uint64_t pc_offset = 0;
-        // to_real_pc
-        transform_pc(symbols, to_real_pc.pc_offset, function_index, cubin_offset, pc_offset);
-        to_real_pc.cubin_id = cubin_id;
-        to_real_pc.function_index = function_index;
-        to_real_pc.pc_offset = pc_offset;
-      }
-    }
-  }
-}
-
-
-static redshow_result_t trace_analyze(Kernel &kernel, uint64_t host_op_id, gpu_patch_buffer_t *trace_data) {
-  redshow_result_t result = REDSHOW_SUCCESS;
-
-  auto cubin_id = kernel.cubin_id;
-  auto &read_spatial_trace = kernel.read_spatial_trace;
-  auto &write_spatial_trace = kernel.write_spatial_trace;
-  auto &read_temporal_trace = kernel.read_temporal_trace;
-  auto &read_pc_pairs = kernel.read_pc_pairs;
-  auto &write_temporal_trace = kernel.write_temporal_trace;
-  auto &write_pc_pairs = kernel.write_pc_pairs;
-  auto &read_pc_count = kernel.read_pc_count;
-  auto &write_pc_count = kernel.write_pc_count;
-  std::vector<Symbol> *symbols = NULL;
-=======
   SymbolVector *symbols = NULL;
->>>>>>> 754d7188
   InstructionGraph *inst_graph = NULL;
   // Cubin path is added just for debugging purpose
   std::string cubin_path;
@@ -308,7 +196,7 @@
   size_t size = trace_data->head_index;
   gpu_patch_record_t *records = reinterpret_cast<gpu_patch_record_t *>(trace_data->records);
 
-//  debug
+  //  debug
   redshow_approx_level_config(REDSHOW_APPROX_MIN);
 
   for (size_t i = 0; i < size; ++i) {
@@ -380,16 +268,12 @@
         MemoryRange memory_range(record->address[j], record->address[j]);
         auto iter = memory_map->prev(memory_range);
         uint64_t memory_op_id = 0;
-<<<<<<< HEAD
         uint64_t memory_size = 0;
-        if (iter != memory_map->begin()) {
-          --iter;
-          memory_op_id = iter->second.memory_op_id;
-          memory_size = iter->second.memory_range.end - iter->second.memory_range.start;
-=======
+        uint64_t memory_addr = 0;
         if (iter != memory_map->end()) {
           memory_op_id = iter->second->op_id;
->>>>>>> 754d7188
+          memory_size = iter->second->len;
+          memory_addr = iter->second->memory_range.start;
         }
 
         uint32_t stride = GLOBAL_MEMORY_OFFSET;
@@ -413,11 +297,11 @@
           continue;
         }
 
+        Memory memory = Memory(memory_op_id, memory_addr, memory_size);
         auto num_units = access_kind.vec_size / access_kind.unit_size;
         AccessKind unit_access_kind = access_kind;
         // We iterate through all the units such that every unit's vec_size = unit_size
         unit_access_kind.vec_size = unit_access_kind.unit_size;
-        memory_size = memory_size / (unit_access_kind.unit_size / 8);
 
         bool read = (record->flags & GPU_PATCH_READ) ? true : false;
 
@@ -425,46 +309,12 @@
           uint64_t value = 0;
           uint32_t byte_size = unit_access_kind.unit_size >> 3u;
           memcpy(&value, &record->value[j][m * byte_size], byte_size);
-<<<<<<< HEAD
-          value = store2basictype(value, unit_access_kind, decimal_degree_f32, decimal_degree_f64);
-
-          for (auto analysis : analysis_enabled) {
-            if (analysis == REDSHOW_ANALYSIS_SPATIAL_REDUNDANCY) {
-              if (record->flags & GPU_PATCH_READ) {
-                get_spatial_trace(record->pc, value, memory_op_id, unit_access_kind, read_spatial_trace);
-              } else {
-                get_spatial_trace(record->pc, value, memory_op_id, unit_access_kind, write_spatial_trace);
-              }
-            } else if (analysis == REDSHOW_ANALYSIS_TEMPORAL_REDUNDANCY) {
-              if (record->flags & GPU_PATCH_READ) {
-                get_temporal_trace(record->pc, thread_id, record->address[j] + m * address_offset, value,
-                                   unit_access_kind,
-                                   read_temporal_trace, read_pc_pairs);
-              } else {
-                get_temporal_trace(record->pc, thread_id, record->address[j] + m * address_offset, value,
-                                   unit_access_kind,
-                                   write_temporal_trace, write_pc_pairs);
-              }
-            } else if (analysis == REDSHOW_ANALYSIS_VALUE_PATTERN) {
-              if (memory_op_id == 1) {
-                continue;
-              }
-              uint64_t item_index = (record->address[j] - iter->first.start) / (unit_access_kind.unit_size / 8);
-//              if (record->flags & GPU_PATCH_READ || record->flags & GPU_PATCH_WRITE) {
-              get_value_trace(record->pc, value, memory_op_id, item_index, unit_access_kind, value_dist, memory_size,
-                              decimal_degree_f32, decimal_degree_f64);
-//              }
-            } else {
-              // Pass
-            }
-=======
           value =
               unit_access_kind.value_to_basic_type(value, decimal_degree_f32, decimal_degree_f64);
 
           for (auto aiter : analysis_enabled) {
-            aiter.second->unit_access(kernel_id, thread_id, unit_access_kind, memory_op_id,
-                                      record->pc, value, record->address[j], stride, m, read);
->>>>>>> 754d7188
+            aiter.second->unit_access(kernel_id, thread_id, unit_access_kind, memory, record->pc,
+                                      value, record->address[j], m, read);
           }
         }
       }
@@ -555,6 +405,17 @@
   return result;
 }
 
+redshow_result_t redshow_approx_get(int *degree_f32, int *degree_f64) {
+  PRINT("\nredshow->Enter redshow_approx_get\n");
+
+  redshow_result_t result = REDSHOW_SUCCESS;
+
+  *degree_f32 = decimal_degree_f32;
+  *degree_f64 = decimal_degree_f64;
+
+  return result;
+}
+
 redshow_result_t redshow_analysis_enable(redshow_analysis_type_t analysis_type) {
   PRINT("\nredshow->Enter redshow_analysis_enable\nanalysis_type: %u\n", analysis_type);
 
@@ -569,8 +430,11 @@
       analysis_enabled.emplace(REDSHOW_ANALYSIS_TEMPORAL_REDUNDANCY,
                                std::make_shared<TemporalRedundancy>());
       break;
-    case REDSHOW_ANALYSIS_VALUE_FLOW:
-      analysis_enabled.emplace(REDSHOW_ANALYSIS_VALUE_FLOW, std::make_shared<ValueFlow>());
+    case REDSHOW_ANALYSIS_DATA_FLOW:
+      analysis_enabled.emplace(REDSHOW_ANALYSIS_DATA_FLOW, std::make_shared<DataFlow>());
+      break;
+    case REDSHOW_ANALYSIS_VALUE_PATTERN:
+      analysis_enabled.emplace(REDSHOW_ANALYSIS_VALUE_PATTERN, std::make_shared<ValuePattern>());
       break;
     default:
       result = REDSHOW_ERROR_NO_SUCH_ANALYSIS;
@@ -818,8 +682,8 @@
 
   redshow_result_t result = REDSHOW_SUCCESS;
 
-  auto memcpy = std::make_shared<Memcpy>(host_op_id, memcpy_id, src_memory_op_id, src_start, src_len,
-                                         dst_memory_op_id, dst_start, dst_len, len);
+  auto memcpy = std::make_shared<Memcpy>(host_op_id, memcpy_id, src_memory_op_id, src_start,
+                                         src_len, dst_memory_op_id, dst_start, dst_len, len);
 
   for (auto aiter : analysis_enabled) {
     aiter.second->op_callback(memcpy);
@@ -908,7 +772,7 @@
 
   redshow_result_t result;
 
-  if (mini_host_op_id != 0 && !analysis_enabled.has(REDSHOW_ANALYSIS_VALUE_FLOW)) {
+  if (mini_host_op_id != 0 && !analysis_enabled.has(REDSHOW_ANALYSIS_DATA_FLOW)) {
     // Remove all the memory snapshots before mini_host_op_id
     Vector<uint64_t> ids;
 
@@ -940,172 +804,8 @@
 redshow_result_t redshow_flush_thread(uint32_t cpu_thread) {
   PRINT("\nredshow->Enter redshow_flush cpu_thread %u\n", cpu_thread);
 
-<<<<<<< HEAD
-redshow_result_t redshow_flush(uint32_t thread_id) {
-  PRINT("\nredshow->Enter redshow_flush thread_id %u\n", thread_id);
-
-  redshow_record_data_t record_data;
-
-  kernel_map_lock.lock();
-
-  auto &thread_kernel_map = kernel_map[thread_id];
-
-  kernel_map_lock.unlock();
-
-  record_data.views = new redshow_record_view_t[pc_views_limit]();
-
-  u64 thread_count = 0;
-  u64 thread_read_temporal_count = 0;
-  u64 thread_write_temporal_count = 0;
-  u64 thread_read_spatial_count = 0;
-  u64 thread_write_spatial_count = 0;
-  for (auto &kernel_iter : thread_kernel_map) {
-    auto kernel_id = kernel_iter.first;
-    auto &kernel = kernel_iter.second;
-    auto cubin_id = kernel.cubin_id;
-    auto cubin_offset = 0;
-    u64 kernel_read_temporal_count = 0;
-    u64 kernel_write_temporal_count = 0;
-    u64 kernel_read_spatial_count = 0;
-    u64 kernel_write_spatial_count = 0;
-    u64 kernel_count = 0;
-    SpatialStatistics read_spatial_stats;
-    SpatialStatistics write_spatial_stats;
-    TemporalStatistics read_temporal_stats;
-    TemporalStatistics write_temporal_stats;
-    std::vector<Symbol> &symbols = cubin_map[cubin_id].symbols;
-
-
-    for (auto analysis : analysis_enabled) {
-      if (analysis == REDSHOW_ANALYSIS_SPATIAL_REDUNDANCY) {
-        record_data.analysis_type = REDSHOW_ANALYSIS_SPATIAL_REDUNDANCY;
-        // read
-        record_data.access_type = REDSHOW_ACCESS_READ;
-        record_spatial_trace(kernel.read_spatial_trace, kernel.read_pc_count,
-                             pc_views_limit, mem_views_limit,
-                             record_data, read_spatial_stats, kernel_read_spatial_count);
-        // Transform pcs
-        transform_data_views(symbols, record_data);
-        record_data_callback(cubin_id, kernel_id, &record_data);
-        transform_spatial_statistics(cubin_id, symbols, read_spatial_stats);
-
-        // Write
-        record_data.access_type = REDSHOW_ACCESS_WRITE;
-        record_spatial_trace(kernel.write_spatial_trace, kernel.write_pc_count,
-                             pc_views_limit, mem_views_limit,
-                             record_data, write_spatial_stats, kernel_write_spatial_count);
-        // Transform pcs
-        transform_data_views(symbols, record_data);
-        record_data_callback(cubin_id, kernel_id, &record_data);
-        transform_spatial_statistics(cubin_id, symbols, write_spatial_stats);
-      } else if (analysis == REDSHOW_ANALYSIS_TEMPORAL_REDUNDANCY) {
-        record_data.analysis_type = REDSHOW_ANALYSIS_TEMPORAL_REDUNDANCY;
-        // Read
-        record_data.access_type = REDSHOW_ACCESS_READ;
-        record_temporal_trace(kernel.read_pc_pairs, kernel.read_pc_count,
-                              pc_views_limit, mem_views_limit,
-                              record_data, read_temporal_stats, kernel_read_temporal_count);
-
-        transform_data_views(symbols, record_data);
-        record_data_callback(cubin_id, kernel_id, &record_data);
-        transform_temporal_statistics(cubin_id, symbols, read_temporal_stats);
-
-        // Write
-        record_data.access_type = REDSHOW_ACCESS_WRITE;
-        record_temporal_trace(kernel.write_pc_pairs, kernel.write_pc_count,
-                              pc_views_limit, mem_views_limit,
-                              record_data, write_temporal_stats, kernel_write_temporal_count);
-
-        transform_data_views(symbols, record_data);
-        record_data_callback(cubin_id, kernel_id, &record_data);
-        transform_temporal_statistics(cubin_id, symbols, write_temporal_stats);
-      }
-    }
-
-    // Accumulate all access count and red count
-    for (auto &iter : kernel.read_pc_count) {
-      kernel_count += iter.second;
-    }
-
-    for (auto &iter : kernel.write_pc_count) {
-      kernel_count += iter.second;
-    }
-
-    thread_count += kernel_count;
-    thread_read_temporal_count += kernel_read_temporal_count;
-    thread_write_temporal_count += kernel_write_temporal_count;
-    thread_read_spatial_count += kernel_read_spatial_count;
-    thread_write_spatial_count += kernel_write_spatial_count;
-
-    if (mem_views_limit != 0) {
-      if (!read_temporal_stats.empty()) {
-        show_temporal_trace(thread_id, kernel_id, kernel_read_temporal_count, kernel_count,
-                            read_temporal_stats, true, false);
-      }
-      if (!write_temporal_stats.empty()) {
-        show_temporal_trace(thread_id, kernel_id, kernel_write_temporal_count, kernel_count,
-                            write_temporal_stats, false, false);
-      }
-    }
-
-    if (mem_views_limit != 0) {
-      if (!read_spatial_stats.empty()) {
-        show_spatial_trace(thread_id, kernel_id, kernel_read_spatial_count, kernel_count,
-                           read_spatial_stats, true, false);
-      }
-      if (!write_spatial_stats.empty()) {
-        show_spatial_trace(thread_id, kernel_id, kernel_write_spatial_count, kernel_count,
-                           write_spatial_stats, false, false);
-      }
-    }
-  }
-
-  for (auto analysis : analysis_enabled) {
-    if (analysis == REDSHOW_ANALYSIS_VALUE_PATTERN) {
-      for (auto array_items: value_dist) {
-        auto access_kind = get<1>(array_items.first);
-        auto memory_size = get<2>(array_items.first);
-        auto memory_op_id = get<0>(array_items.first);
-        ArrayPatternInfo array_pattern_info(access_kind, memory_size);
-        dense_value_pattern(array_items.second, array_pattern_info);
-        show_value_pattern(memory_op_id, array_pattern_info);
-//        Now we set approxiamte level is mid.
-        ArrayPatternInfo array_pattern_info_approx(access_kind, memory_size);
-        bool valid_approx = approximate_value_pattern(array_items.second, memory_op_id, REDSHOW_APPROX_MID,
-                                                      array_pattern_info,
-                                                      array_pattern_info_approx);
-        if (valid_approx) {
-          std::cout << "====  approximate ====" << endl;
-          show_value_pattern(memory_op_id, array_pattern_info_approx);
-          std::cout << "==== end approximate ====" << endl;
-        }
-
-      }
-
-    }
-  }
-
-  if (mem_views_limit != 0) {
-    if (thread_count != 0) {
-      // FIXME(Keren): empty stats for placeholder, should be fixed for better style
-      SpatialStatistics read_spatial_stats;
-      SpatialStatistics write_spatial_stats;
-      TemporalStatistics read_temporal_stats;
-      TemporalStatistics write_temporal_stats;
-
-      show_temporal_trace(thread_id, 0, thread_read_temporal_count, thread_count,
-                          read_temporal_stats, true, true);
-      show_temporal_trace(thread_id, 0, thread_write_temporal_count, thread_count,
-                          write_temporal_stats, false, true);
-      show_spatial_trace(thread_id, 0, thread_read_spatial_count, thread_count,
-                         read_spatial_stats, true, true);
-      show_spatial_trace(thread_id, 0, thread_write_spatial_count, thread_count,
-                         write_spatial_stats, false, true);
-    }
-=======
   for (auto aiter : analysis_enabled) {
     aiter.second->flush_thread(cpu_thread, output_dir, cubin_map, record_data_callback);
->>>>>>> 754d7188
   }
 
   return REDSHOW_SUCCESS;
