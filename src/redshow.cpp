--- conflicted
+++ resolved
@@ -362,16 +362,14 @@
         auto num_units = access_kind.vec_size / access_kind.unit_size;
         AccessKind unit_access_kind = access_kind;
         // We iterate through all the units such that every unit's vec_size = unit_size
-<<<<<<< HEAD
         unit_access_kind.vec_size = unit_access_kind.unit_size;
-=======
-        unit_access_type.vec_size = unit_access_type.unit_size;
+
         if (record->flags & GPU_PATCH_READ) {
           read_pc_sum[record->pc] += num_units;
         } else {
           write_pc_sum[record->pc] += num_units;
         }
->>>>>>> 670d3c71
+
         for (size_t m = 0; m < num_units; m++) {
           uint64_t value = 0;
           uint32_t byte_size = unit_access_kind.unit_size >> 3u;
@@ -387,19 +385,11 @@
               }
             } else if (analysis == REDSHOW_ANALYSIS_TEMPORAL_REDUNDANCY) {
               if (record->flags & GPU_PATCH_READ) {
-<<<<<<< HEAD
                 get_temporal_trace(record->pc, thread_id, record->address[j], value, unit_access_kind,
-                  read_temporal_trace, read_pc_pairs);
+                                   read_temporal_trace, read_pc_pairs);
               } else {
                 get_temporal_trace(record->pc, thread_id, record->address[j], value, unit_access_kind,
-                  write_temporal_trace, write_pc_pairs);
-=======
-                get_temporal_trace(record->pc, thread_id, record->address[j], value, unit_access_type,
-                                   read_temporal_trace, read_pc_pairs);
-              } else {
-                get_temporal_trace(record->pc, thread_id, record->address[j], value, unit_access_type,
                                    write_temporal_trace, write_pc_pairs);
->>>>>>> 670d3c71
               }
             } else {
               // Pass
@@ -741,6 +731,7 @@
 
   SpatialStatistic thread_spatial_read_statistic;
   SpatialStatistic thread_spatial_write_statistic;
+  
   for (auto &kernel_iter : thread_kernel_map) {
     auto kernel_id = kernel_iter.first;
     auto &kernel = kernel_iter.second;
@@ -833,13 +824,15 @@
                             kernel_red_write_count, kernel_write_count);
       }
     }
+
     if (mem_views_limit != 0) {
-      if (kernel_spatial_read_statistic.size() != 0)
+      if (kernel_spatial_read_statistic.size() != 0) {
         show_spatial_trace(thread_id, kernel_id, kernel_spatial_read_statistic, mem_views_limit, true, true);
-      if (kernel_spatial_write_statistic.size() != 0)
+      }
+      if (kernel_spatial_write_statistic.size() != 0) {
         show_spatial_trace(thread_id, kernel_id, kernel_spatial_write_statistic, mem_views_limit, false, true);
-    }
-
+      }
+    }
   }
 
   if (mem_views_limit != 0) {
@@ -848,6 +841,7 @@
     if (thread_spatial_write_statistic.size() != 0)
       show_spatial_trace(thread_id, 0, thread_spatial_write_statistic, mem_views_limit, false, false);
   }
+
   // Remove all kernel records
   kernel_map_lock.lock();
 
