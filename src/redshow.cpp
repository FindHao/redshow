--- conflicted
+++ resolved
@@ -880,26 +880,22 @@
     }
 
     if (mem_views_limit != 0) {
-<<<<<<< HEAD
-      if (kernel_spatial_read_statistic.size() != 0) {
+      if (!kernel_spatial_read_statistic.empty()) {
         show_spatial_trace(thread_id, kernel_id, kernel_spatial_read_statistic, mem_views_limit, true, true);
       }
-      if (kernel_spatial_write_statistic.size() != 0) {
-=======
-      if (!kernel_spatial_read_statistic.empty())
-        show_spatial_trace(thread_id, kernel_id, kernel_spatial_read_statistic, mem_views_limit, true, true);
-      if (!kernel_spatial_write_statistic.empty())
->>>>>>> 719d6f19
+      if (!kernel_spatial_write_statistic.empty()) {
         show_spatial_trace(thread_id, kernel_id, kernel_spatial_write_statistic, mem_views_limit, false, true);
       }
     }
   }
 
   if (mem_views_limit != 0) {
-    if (!thread_spatial_read_statistic.empty())
+    if (!thread_spatial_read_statistic.empty()) {
       show_spatial_trace(thread_id, 0, thread_spatial_read_statistic, mem_views_limit, true, false);
-    if (!thread_spatial_write_statistic.empty())
+    }
+    if (!thread_spatial_write_statistic.empty()) {
       show_spatial_trace(thread_id, 0, thread_spatial_write_statistic, mem_views_limit, false, false);
+    }
   }
 
   // Remove all kernel records
